# -*- coding=utf-8 -*-
import contextlib
import logging
import os
import sys
import shutil
import signal
import time
import tempfile
from glob import glob
import json as simplejson

import click
import click_completion
import crayons
import dotenv
import delegator
from .vendor import pexpect
from first import first
import pipfile
from blindspin import spinner
from requests.packages import urllib3
from requests.packages.urllib3.exceptions import InsecureRequestWarning
import six

from .cmdparse import ScriptEmptyError
from .project import Project, SourceNotFound
from .vendor.requirementslib import Requirement
from .utils import (
    convert_deps_to_pip,
    is_required_version,
    proper_case,
    pep423_name,
    split_file,
    merge_deps,
    venv_resolve_deps,
    escape_grouped_arguments,
    python_version,
    find_windows_executable,
    prepare_pip_source_args,
    temp_environ,
    is_valid_url,
    is_pypi_url,
    create_mirror_source,
    download_file,
    is_pinned,
    is_star,
    rmtree,
    split_argument,
    fs_str,
    clean_resolved_dep,
)
from ._compat import (
    TemporaryDirectory,
    Path
)
from .import pep508checker, progress
from .environments import (
    PIPENV_COLORBLIND,
    PIPENV_NOSPIN,
    PIPENV_SHELL_FANCY,
    PIPENV_TIMEOUT,
    PIPENV_SKIP_VALIDATION,
    PIPENV_HIDE_EMOJIS,
    PIPENV_INSTALL_TIMEOUT,
    PYENV_ROOT,
    PYENV_INSTALLED,
    PIPENV_YES,
    PIPENV_DONT_LOAD_ENV,
    PIPENV_DEFAULT_PYTHON_VERSION,
    PIPENV_MAX_SUBPROCESS,
    PIPENV_DONT_USE_PYENV,
    SESSION_IS_INTERACTIVE,
    PIPENV_USE_SYSTEM,
    PIPENV_DOTENV_LOCATION,
    PIPENV_SHELL,
    PIPENV_PYTHON,
    PIPENV_VIRTUALENV,
    PIPENV_CACHE_DIR,
)

# Packages that should be ignored later.
BAD_PACKAGES = ('setuptools', 'pip', 'wheel', 'packaging', 'distribute')
# Are we using the default Python?
USING_DEFAULT_PYTHON = True
if not PIPENV_HIDE_EMOJIS:
    now = time.localtime()
    # Halloween easter-egg.
    if ((now.tm_mon == 10) and (now.tm_mday == 30)) or (
        (now.tm_mon == 10) and (now.tm_mday == 31)
    ):
        INSTALL_LABEL = '🎃   '
    # Christmas easter-egg.
    elif ((now.tm_mon == 12) and (now.tm_mday == 24)) or (
        (now.tm_mon == 12) and (now.tm_mday == 25)
    ):
        INSTALL_LABEL = '🎅   '
    else:
        INSTALL_LABEL = '🐍   '
    INSTALL_LABEL2 = crayons.normal('☤  ', bold=True)
    STARTING_LABEL = '    '
else:
    INSTALL_LABEL = '   '
    INSTALL_LABEL2 = '   '
    STARTING_LABEL = '   '
# Enable shell completion.
click_completion.init()
# Disable colors, for the color blind and others who do not prefer colors.
if PIPENV_COLORBLIND:
    crayons.disable()
# Disable spinner, for cleaner build logs (the unworthy).
if PIPENV_NOSPIN:

    @contextlib.contextmanager  # noqa: F811
    def spinner():
        yield


def which(command, location=None, allow_global=False):
    if not allow_global and location is None:
        location = project.virtualenv_location or os.environ.get('VIRTUAL_ENV')
    if not allow_global:
        if os.name == 'nt':
            p = find_windows_executable(
                os.path.join(location, 'Scripts'), command,
            )
        else:
            p = os.path.join(location, 'bin', command)
    else:
        if command == 'python':
            p = sys.executable
    if not os.path.exists(p):
        if command == 'python':
            p = sys.executable or system_which('python')
        else:
            p = system_which(command)
    return p


# Disable warnings for Python 2.6.
if 'urllib3' in globals():
    urllib3.disable_warnings(InsecureRequestWarning)
project = Project(which=which)


def load_dot_env():
    """Loads .env file into sys.environ."""
    if not PIPENV_DONT_LOAD_ENV:
        # If the project doesn't exist yet, check current directory for a .env file
        project_directory = project.project_directory or '.'
        denv = dotenv.find_dotenv(
            PIPENV_DOTENV_LOCATION or os.sep.join([project_directory, '.env'])
        )
        if os.path.isfile(denv):
            click.echo(
                crayons.normal(
                    'Loading .env environment variables...', bold=True
                ),
                err=True,
            )
        dotenv.load_dotenv(denv, override=True)


def add_to_path(p):
    """Adds a given path to the PATH."""
    if p not in os.environ['PATH']:
        os.environ['PATH'] = '{0}{1}{2}'.format(
            p, os.pathsep, os.environ['PATH']
        )


def cleanup_virtualenv(bare=True):
    """Removes the virtualenv directory from the system."""
    if not bare:
        click.echo(crayons.red('Environment creation aborted.'))
    try:
        # Delete the virtualenv.
        rmtree(project.virtualenv_location)
    except OSError as e:
        click.echo(
            '{0} An error occurred while removing {1}!'.format(
                crayons.red('Error: ', bold=True),
                crayons.green(project.virtualenv_location),
            ),
            err=True,
        )
        click.echo(crayons.blue(e), err=True)


def import_requirements(r=None, dev=False):
    from .patched.notpip._vendor import requests as pip_requests
    from .patched.notpip._internal.req.req_file import parse_requirements

    # Parse requirements.txt file with Pip's parser.
    # Pip requires a `PipSession` which is a subclass of requests.Session.
    # Since we're not making any network calls, it's initialized to nothing.
    if r:
        assert os.path.isfile(r)
    # Default path, if none is provided.
    if r is None:
        r = project.requirements_location
    with open(r, 'r') as f:
        contents = f.read()
    indexes = []
    # Find and add extra indexes.
    for line in contents.split('\n'):
        if line.startswith(('-i ', '--index ', '--index-url ')):
            indexes.append(line.split()[1])
    reqs = [f for f in parse_requirements(r, session=pip_requests)]
    for package in reqs:
        if package.name not in BAD_PACKAGES:
            if package.link is not None:
                package_string = (
                    '-e {0}'.format(package.link) if package.editable else str(
                        package.link
                    )
                )
                project.add_package_to_pipfile(package_string, dev=dev)
            else:
                project.add_package_to_pipfile(str(package.req), dev=dev)
    for index in indexes:
        project.add_index_to_pipfile(index)
    project.recase_pipfile()


def ensure_environment():
    # Skip this on Windows...
    if os.name != 'nt':
        if 'LANG' not in os.environ:
            click.echo(
                '{0}: the environment variable {1} is not set!'
                '\nWe recommend setting this in {2} (or equivalent) for '
                'proper expected behavior.'.format(
                    crayons.red('Warning', bold=True),
                    crayons.normal('LANG', bold=True),
                    crayons.green('~/.profile'),
                ),
                err=True,
            )


def import_from_code(path='.'):
    from pipreqs import pipreqs
    rs = []
    try:
        for r in pipreqs.get_all_imports(path):
            if r not in BAD_PACKAGES:
                rs.append(r)
        pkg_names = pipreqs.get_pkg_names(rs)
        return [proper_case(r) for r in pkg_names]

    except Exception:
        return []


def ensure_pipfile(validate=True, skip_requirements=False, system=False):
    """Creates a Pipfile for the project, if it doesn't exist."""
    global USING_DEFAULT_PYTHON, PIPENV_VIRTUALENV
    # Assert Pipfile exists.
    python = which('python') if not (USING_DEFAULT_PYTHON or system) else None
    if project.pipfile_is_empty:
        # Show an error message and exit if system is passed and no pipfile exists
        if system and not PIPENV_VIRTUALENV:
            click.echo(
                '{0}: --system is intended to be used for pre-existing Pipfile '
                'installation, not installation of specific packages. Aborting.'.format(
                    crayons.red('Warning', bold=True)
                ),
                err=True,
            )
            sys.exit(1)
        # If there's a requirements file, but no Pipfile...
        if project.requirements_exists and not skip_requirements:
            click.echo(
                crayons.normal(
                    u'requirements.txt found, instead of Pipfile! Converting...',
                    bold=True,
                )
            )
            # Create a Pipfile...
            project.create_pipfile(python=python)
            with spinner():
                # Import requirements.txt.
                import_requirements()
            # Warn the user of side-effects.
            click.echo(
                u'{0}: Your {1} now contains pinned versions, if your {2} did. \n'
                'We recommend updating your {1} to specify the {3} version, instead.'
                ''.format(
                    crayons.red('Warning', bold=True),
                    crayons.normal('Pipfile', bold=True),
                    crayons.normal('requirements.txt', bold=True),
                    crayons.normal('"*"', bold=True),
                )
            )
        else:
            click.echo(
                crayons.normal(
                    u'Creating a Pipfile for this project...', bold=True
                ),
                err=True,
            )
            # Create the pipfile if it doesn't exist.
            project.create_pipfile(python=python)
    # Validate the Pipfile's contents.
    if validate and project.virtualenv_exists and not PIPENV_SKIP_VALIDATION:
        # Ensure that Pipfile is using proper casing.
        p = project.parsed_pipfile
        changed = project.ensure_proper_casing()
        # Write changes out to disk.
        if changed:
            click.echo(
                crayons.normal(u'Fixing package names in Pipfile...', bold=True),
                err=True,
            )
            project.write_toml(p)


def find_python_from_py(python):
    """Find a Python executable from on Windows.

    Ask py.exe for its opinion.
    """
    py = system_which('py')
    if not py:
        return None

    version_args = ['-{0}'.format(python[0])]
    if len(python) >= 2:
        version_args.append('-{0}.{1}'.format(python[0], python[2]))
    import subprocess

    for ver_arg in reversed(version_args):
        try:
            python_exe = subprocess.check_output(
                [py, ver_arg, '-c', 'import sys; print(sys.executable)']
            )
        except subprocess.CalledProcessError:
            continue

        if not isinstance(python_exe, str):
            python_exe = python_exe.decode(sys.getdefaultencoding())
        python_exe = python_exe.strip()
        version = python_version(python_exe)
        if (version or '').startswith(python):
            return python_exe


def find_python_in_path(python):
    """Find a Python executable from a version number.

    This uses the PATH environment variable to locate an appropriate Python.
    """
    possibilities = ['python', 'python{0}'.format(python[0])]
    if len(python) >= 2:
        possibilities.extend(
            [
                'python{0}{1}'.format(python[0], python[2]),
                'python{0}.{1}'.format(python[0], python[2]),
                'python{0}.{1}m'.format(python[0], python[2]),
            ]
        )
    # Reverse the list, so we find specific ones first.
    possibilities = reversed(possibilities)
    for possibility in possibilities:
        # Windows compatibility.
        if os.name == 'nt':
            possibility = '{0}.exe'.format(possibility)
        pythons = system_which(possibility, mult=True)
        for p in pythons:
            version = python_version(p)
            if (version or '').startswith(python):
                return p


def find_a_system_python(python):
    """Finds a system python, given a version (e.g. 2 / 2.7 / 3.6.2), or a full path."""
    if python.startswith('py'):
        return system_which(python)

    elif os.path.isabs(python):
        return python

    python_from_py = find_python_from_py(python)
    if python_from_py:
        return python_from_py

    return find_python_in_path(python)


def ensure_python(three=None, python=None):
    # Support for the PIPENV_PYTHON environment variable.
    if PIPENV_PYTHON and python is False and three is None:
        python = PIPENV_PYTHON

    def abort():
        click.echo(
            'You can specify specific versions of Python with:\n  {0}'.format(
                crayons.red(
                    '$ pipenv --python {0}'.format(
                        os.sep.join(('path', 'to', 'python'))
                    )
                )
            ),
            err=True,
        )
        sys.exit(1)

    def activate_pyenv():
        from notpip._vendor.packaging.version import parse as parse_version

        """Adds all pyenv installations to the PATH."""
        if PYENV_INSTALLED:
            if PYENV_ROOT:
                pyenv_paths = {}
                for found in glob(
                    '{0}{1}versions{1}*'.format(PYENV_ROOT, os.sep)
                ):
                    pyenv_paths[os.path.split(found)[1]] = '{0}{1}bin'.format(
                        found, os.sep
                    )
                for version_str, pyenv_path in pyenv_paths.items():
                    version = parse_version(version_str)
                    if version.is_prerelease and pyenv_paths.get(
                        version.base_version
                    ):
                        continue

                    add_to_path(pyenv_path)
            else:
                click.echo(
                    '{0}: PYENV_ROOT is not set. New python paths will '
                    'probably not be exported properly after installation.'
                    ''.format(crayons.red('Warning', bold=True),),
                    err=True,
                )

    global USING_DEFAULT_PYTHON
    # Add pyenv paths to PATH.
    activate_pyenv()
    path_to_python = None
    USING_DEFAULT_PYTHON = (three is None and not python)
    # Find out which python is desired.
    if not python:
        python = convert_three_to_python(three, python)
    if not python:
        python = project.required_python_version
    if not python:
        python = PIPENV_DEFAULT_PYTHON_VERSION
    if python:
        path_to_python = find_a_system_python(python)
    if not path_to_python and python is not None:
        # We need to install Python.
        click.echo(
            u'{0}: Python {1} {2}'.format(
                crayons.red('Warning', bold=True),
                crayons.blue(python),
                u'was not found on your system...',
            ),
            err=True,
        )
        # Pyenv is installed
        if not PYENV_INSTALLED:
            abort()
        else:
            if (not PIPENV_DONT_USE_PYENV) and (SESSION_IS_INTERACTIVE or PIPENV_YES):
                version_map = {
                    # TODO: Keep this up to date!
                    # These versions appear incompatible with pew:
                    # '2.5': '2.5.6',
                    '2.6': '2.6.9',
                    '2.7': '2.7.15',
                    # '3.1': '3.1.5',
                    # '3.2': '3.2.6',
                    '3.3': '3.3.7',
                    '3.4': '3.4.8',
                    '3.5': '3.5.5',
                    '3.6': '3.6.5',
                }
                try:
                    if len(python.split('.')) == 2:
                        # Find the latest version of Python available.
                        version = version_map[python]
                    else:
                        version = python
                except KeyError:
                    abort()
                s = (
                    '{0} {1} {2}'.format(
                        'Would you like us to install',
                        crayons.green('CPython {0}'.format(version)),
                        'with pyenv?',
                    )
                )
                # Prompt the user to continue...
                if not (PIPENV_YES or click.confirm(s, default=True)):
                    abort()
                else:
                    # Tell the user we're installing Python.
                    click.echo(
                        u'{0} {1} {2} {3}{4}'.format(
                            crayons.normal(u'Installing', bold=True),
                            crayons.green(
                                u'CPython {0}'.format(version), bold=True
                            ),
                            crayons.normal(u'with pyenv', bold=True),
                            crayons.normal(u'(this may take a few minutes)'),
                            crayons.normal(u'...', bold=True),
                        )
                    )
                    with spinner():
                        # Install Python.
                        c = delegator.run(
                            'pyenv install {0} -s'.format(version),
                            timeout=PIPENV_INSTALL_TIMEOUT,
                            block=False,
                        )
                        # Wait until the process has finished...
                        c.block()
                        try:
                            assert c.return_code == 0
                        except AssertionError:
                            click.echo(u'Something went wrong...')
                            click.echo(crayons.blue(c.err), err=True)
                        # Print the results, in a beautiful blue...
                        click.echo(crayons.blue(c.out), err=True)
                    # Add new paths to PATH.
                    activate_pyenv()
                    # Find the newly installed Python, hopefully.
                    path_to_python = find_a_system_python(version)
                    try:
                        assert python_version(path_to_python) == version
                    except AssertionError:
                        click.echo(
                            '{0}: The Python you just installed is not available on your {1}, apparently.'
                            ''.format(
                                crayons.red('Warning', bold=True),
                                crayons.normal('PATH', bold=True),
                            ),
                            err=True,
                        )
                        sys.exit(1)
    return path_to_python


def ensure_virtualenv(three=None, python=None, site_packages=False, pypi_mirror=None):
    """Creates a virtualenv, if one doesn't exist."""

    def abort():
        sys.exit(1)

    global USING_DEFAULT_PYTHON
    if not project.virtualenv_exists:
        try:
            # Ensure environment variables are set properly.
            ensure_environment()
            # Ensure Python is available.
            python = ensure_python(three=three, python=python)
            # Create the virtualenv.
            # Abort if --system (or running in a virtualenv).
            if PIPENV_USE_SYSTEM:
                click.echo(
                    crayons.red(
                        'You are attempting to re-create a virtualenv that '
                        'Pipenv did not create. Aborting.'
                    )
                )
                sys.exit(1)
            do_create_virtualenv(python=python, site_packages=site_packages, pypi_mirror=pypi_mirror)
        except KeyboardInterrupt:
            # If interrupted, cleanup the virtualenv.
            cleanup_virtualenv(bare=False)
            sys.exit(1)
    # If --three, --two, or --python were passed...
    elif (python) or (three is not None) or (site_packages is not False):
        USING_DEFAULT_PYTHON = False
        # Ensure python is installed before deleting existing virtual env
        ensure_python(three=three, python=python)
        click.echo(crayons.red('Virtualenv already exists!'), err=True)
        # If VIRTUAL_ENV is set, there is a possibility that we are
        # going to remove the active virtualenv that the user cares
        # about, so confirm first.
        if 'VIRTUAL_ENV' in os.environ:
            if not (
                PIPENV_YES or
                click.confirm('Remove existing virtualenv?', default=True)
            ):
                abort()
        click.echo(
            crayons.normal(u'Removing existing virtualenv...', bold=True),
            err=True,
        )
        # Remove the virtualenv.
        cleanup_virtualenv(bare=True)
        # Call this function again.
        ensure_virtualenv(
            three=three, python=python, site_packages=site_packages, pypi_mirror=pypi_mirror
        )


def ensure_project(
    three=None,
    python=None,
    validate=True,
    system=False,
    warn=True,
    site_packages=False,
    deploy=False,
    skip_requirements=False,
    pypi_mirror=None,
):
    """Ensures both Pipfile and virtualenv exist for the project."""
    # Automatically use an activated virtualenv.
    if PIPENV_USE_SYSTEM:
        system = True
    if not project.pipfile_exists and not deploy:
        project.touch_pipfile()
    # Skip virtualenv creation when --system was used.
    if not system:
        ensure_virtualenv(
            three=three, python=python, site_packages=site_packages, pypi_mirror=pypi_mirror
        )
        if warn:
            # Warn users if they are using the wrong version of Python.
            if project.required_python_version:
                path_to_python = which('python') or which('py')
                if path_to_python and project.required_python_version not in (
                    python_version(path_to_python) or ''
                ):
                    click.echo(
                        '{0}: Your Pipfile requires {1} {2}, '
                        'but you are using {3} ({4}).'.format(
                            crayons.red('Warning', bold=True),
                            crayons.normal('python_version', bold=True),
                            crayons.blue(project.required_python_version),
                            crayons.blue(python_version(path_to_python)),
                            crayons.green(shorten_path(path_to_python)),
                        ),
                        err=True,
                    )
                    if not deploy:
                        click.echo(
                            '  {0} will surely fail.'
                            ''.format(crayons.red('$ pipenv check')),
                            err=True,
                        )
                    else:
                        click.echo(crayons.red('Deploy aborted.'), err=True)
                        sys.exit(1)
    # Ensure the Pipfile exists.
    ensure_pipfile(validate=validate, skip_requirements=skip_requirements, system=system)


def shorten_path(location, bold=False):
    """Returns a visually shorter representation of a given system path."""
    original = location
    short = os.sep.join(
        [
            s[0] if len(s) > (len('2long4')) else s
            for s in location.split(os.sep)
        ]
    )
    short = short.split(os.sep)
    short[-1] = original.split(os.sep)[-1]
    if bold:
        short[-1] = str(crayons.normal(short[-1], bold=True))
    return os.sep.join(short)


# return short
def do_where(virtualenv=False, bare=True):
    """Executes the where functionality."""
    if not virtualenv:
        location = project.pipfile_location
        # Shorten the virtual display of the path to the virtualenv.
        if not bare:
            location = shorten_path(location)
        if not location:
            click.echo(
                'No Pipfile present at project home. Consider running '
                '{0} first to automatically generate a Pipfile for you.'
                ''.format(crayons.green('`pipenv install`')),
                err=True,
            )
        elif not bare:
            click.echo(
                'Pipfile found at {0}.\n  Considering this to be the project home.'
                ''.format(crayons.green(location)),
                err=True,
            )
            pass
        else:
            click.echo(project.project_directory)
    else:
        location = project.virtualenv_location
        if not bare:
            click.echo(
                'Virtualenv location: {0}'.format(crayons.green(location)),
                err=True,
            )
        else:
            click.echo(location)


def do_install_dependencies(
    dev=False,
    only=False,
    bare=False,
    requirements=False,
    allow_global=False,
    ignore_hashes=False,
    skip_lock=False,
    verbose=False,
    concurrent=True,
    requirements_dir=None,
    pypi_mirror=False,
):
    """"Executes the install functionality.

    If requirements is True, simply spits out a requirements format to stdout.
    """

    def cleanup_procs(procs, concurrent):
        for c in procs:
            if concurrent:
                c.block()
            if 'Ignoring' in c.out:
                click.echo(crayons.yellow(c.out.strip()))
            if verbose:
                click.echo(crayons.blue(c.out or c.err))
            # The Installation failed...
            if c.return_code != 0:
                # Save the Failed Dependency for later.
                failed_deps_list.append((c.dep, c.ignore_hash))
                # Alert the user.
                click.echo(
                    '{0} {1}! Will try again.'.format(
                        crayons.red('An error occurred while installing'),
                        crayons.green(c.dep.split('--hash')[0].strip()),
                    )
                )

    if requirements:
        bare = True
    blocking = (not concurrent)
    # Load the lockfile if it exists, or if only is being used (e.g. lock is being used).
    if skip_lock or only or not project.lockfile_exists:
        if not bare:
            click.echo(
                crayons.normal(
                    u'Installing dependencies from Pipfile...', bold=True
                )
            )
            lockfile = split_file(project._lockfile)
    else:
        with open(project.lockfile_location) as f:
            lockfile = split_file(simplejson.load(f))
        if not bare:
            click.echo(
                crayons.normal(
                    u'Installing dependencies from Pipfile.lock ({0})...'.format(
                        lockfile['_meta'].get('hash', {}).get('sha256')[-6:]
                    ),
                    bold=True,
                )
            )
    # Allow pip to resolve dependencies when in skip-lock mode.
    no_deps = (not skip_lock)
    deps_list, dev_deps_list = merge_deps(
        lockfile,
        project,
        dev=dev,
        requirements=requirements,
        ignore_hashes=ignore_hashes,
        blocking=blocking,
        only=only,
    )
    failed_deps_list = []
    if requirements:
        # Comment out packages that shouldn't be included in
        # requirements.txt, for pip9.
        # Additional package selectors, specific to pip's --hash checking mode.
        for l in (deps_list, dev_deps_list):
            for i, dep in enumerate(l):
                l[i] = list(l[i])
                if '--hash' in l[i][0]:
                    l[i][0] = (l[i][0].split('--hash')[0].strip())
        index_args = prepare_pip_source_args(project.sources)
        index_args = ' '.join(index_args).replace(' -', '\n-')
        # Output only default dependencies
        click.echo(index_args)
        if not dev:
            click.echo('\n'.join(d[0] for d in sorted(deps_list)))
            sys.exit(0)
        # Output only dev dependencies
        if dev:
            click.echo('\n'.join(d[0] for d in sorted(dev_deps_list)))
            sys.exit(0)
    procs = []
    deps_list_bar = progress.bar(
        deps_list, label=INSTALL_LABEL if os.name != 'nt' else ''
    )
    for dep, ignore_hash, block in deps_list_bar:
        if len(procs) < PIPENV_MAX_SUBPROCESS:
            # Use a specific index, if specified.
            dep, index = split_argument(dep, short='i', long_='index', num=1)
            dep, extra_indexes = split_argument(dep, long_='extra-index-url')
            # Install the module.
            c = pip_install(
                dep,
                ignore_hashes=ignore_hash,
                allow_global=allow_global,
                no_deps=no_deps,
                verbose=verbose,
                block=block,
                index=index,
                requirements_dir=requirements_dir,
                extra_indexes=extra_indexes,
                pypi_mirror=pypi_mirror,
            )
            c.dep = dep
            c.ignore_hash = ignore_hash
            procs.append(c)
        if len(procs) >= PIPENV_MAX_SUBPROCESS or len(procs) == len(deps_list):
            cleanup_procs(procs, concurrent)
            procs = []
    cleanup_procs(procs, concurrent)
    # Iterate over the hopefully-poorly-packaged dependencies...
    if failed_deps_list:
        click.echo(
            crayons.normal(
                u'Installing initially failed dependencies...', bold=True
            )
        )
        for dep, ignore_hash in progress.bar(
            failed_deps_list, label=INSTALL_LABEL2
        ):
            # Use a specific index, if specified.
            dep, index = split_argument(dep, short='i', long_='index', num=1)
            dep, extra_indexes = split_argument(dep, long_='extra-index-url')
            # Install the module.
            c = pip_install(
                dep,
                ignore_hashes=ignore_hash,
                allow_global=allow_global,
                no_deps=no_deps,
                verbose=verbose,
                index=index,
                requirements_dir=requirements_dir,
                extra_indexes=extra_indexes,
            )
            # The Installation failed...
            if c.return_code != 0:
                # We echo both c.out and c.err because pip returns error details on out.
                click.echo(crayons.blue(format_pip_output(c.out)))
                click.echo(crayons.blue(format_pip_error(c.err)), err=True)
                # Return the subprocess' return code.
                sys.exit(c.return_code)
            else:
                click.echo(
                    '{0} {1}{2}'.format(
                        crayons.green('Success installing'),
                        crayons.green(dep.split('--hash')[0].strip()),
                        crayons.green('!'),
                    )
                )


def convert_three_to_python(three, python):
    """Converts a Three flag into a Python flag, and raises customer warnings
    in the process, if needed.
    """
    if not python:
        if three is False:
            return '2'

        elif three is True:
            return '3'

    else:
        return python


def do_create_virtualenv(python=None, site_packages=False, pypi_mirror=None):
    """Creates a virtualenv."""
    click.echo(
        crayons.normal(u'Creating a virtualenv for this project...', bold=True),
        err=True,
    )
    click.echo(u'Pipfile: {0}'.format(
        crayons.red(project.pipfile_location, bold=True),
    ), err=True)
    # The user wants the virtualenv in the project.
    if project.is_venv_in_project():
        cmd = [
            sys.executable, '-m', 'virtualenv',
            project.virtualenv_location,
            '--prompt=({0})'.format(project.name),
        ]
        # Pass site-packages flag to virtualenv, if desired...
        if site_packages:
            cmd.append('--system-site-packages')
    else:
        # Default: use pew.
        cmd = [
            sys.executable,
            '-m',
            'pipenv.pew',
            'new',
            '-d',
            '-a',
            project.project_directory,
        ]
    # Default to using sys.executable, if Python wasn't provided.
    if not python:
        python = sys.executable
    click.echo(
        u'{0} {1} {3} {2}'.format(
            crayons.normal('Using', bold=True),
            crayons.red(python, bold=True),
            crayons.normal(u'to create virtualenv...', bold=True),
            crayons.green('({0})'.format(python_version(python))),
        ),
        err=True,
    )
    cmd = cmd + ['-p', python]
    if not project.is_venv_in_project():
        cmd = cmd + ['--', project.virtualenv_name]
    # Actually create the virtualenv.
    with spinner():
        try:
            pip_config = {'PIP_INDEX_URL': fs_str(pypi_mirror)} if pypi_mirror else {}
            c = delegator.run(cmd, block=False, timeout=PIPENV_TIMEOUT, env=pip_config)
        except OSError:
            click.echo(
                '{0}: it looks like {1} is not in your {2}. '
                'We cannot continue until this is resolved.'
                ''.format(
                    crayons.red('Warning', bold=True),
                    crayons.red(cmd[0]),
                    crayons.normal('PATH', bold=True),
                ),
                err=True,
            )
            sys.exit(1)
    click.echo(crayons.blue(c.out), err=True)
    # Enable site-packages, if desired...
    if not project.is_venv_in_project() and site_packages:
        click.echo(
            crayons.normal(u'Making site-packages available...', bold=True),
            err=True,
        )
        os.environ['VIRTUAL_ENV'] = project.virtualenv_location
        delegator.run('pipenv run pewtwo toggleglobalsitepackages')
        del os.environ['VIRTUAL_ENV']
    # Say where the virtualenv is.
    do_where(virtualenv=True, bare=False)


def parse_download_fname(fname, name):
    fname, fextension = os.path.splitext(fname)
    if fextension == '.whl':
        fname = '-'.join(fname.split('-')[:-3])
    if fname.endswith('.tar'):
        fname, _ = os.path.splitext(fname)
    # Substring out package name (plus dash) from file name to get version.
    version = fname[len(name) + 1:]
    # Ignore implicit post releases in version number.
    if '-' in version and version.split('-')[1].isdigit():
        version = version.split('-')[0]
    return version


def get_downloads_info(names_map, section):
    info = []
    p = project.parsed_pipfile
    for fname in os.listdir(project.download_location):
        # Get name from filename mapping.
        name = Requirement.from_line(names_map[fname]).name
        # Get the version info from the filenames.
        version = parse_download_fname(fname, name)
        # Get the hash of each file.
        cmd = '{0} hash "{1}"'.format(
            escape_grouped_arguments(which_pip()),
            os.sep.join([project.download_location, fname]),
        )
        c = delegator.run(cmd)
        hash = c.out.split('--hash=')[1].strip()
        # Verify we're adding the correct version from Pipfile
        # and not one from a dependency.
        specified_version = p[section].get(name, '')
        if is_required_version(version, specified_version):
            info.append(dict(name=name, version=version, hash=hash))
    return info


def do_lock(
    verbose=False,
    system=False,
    clear=False,
    pre=False,
    keep_outdated=False,
    write=True,
    pypi_mirror=None,
):
    """Executes the freeze functionality."""
    from .utils import get_vcs_deps
    cached_lockfile = {}
    if not pre:
        pre = project.settings.get('allow_prereleases')
    if keep_outdated:
        if not project.lockfile_exists:
            click.echo(
                '{0}: Pipfile.lock must exist to use --keep-outdated!'.format(
                    crayons.red('Warning', bold=True)
                )
            )
            sys.exit(1)
        cached_lockfile = project.lockfile_content
    # Create the lockfile.
    lockfile = project._lockfile
    # Cleanup lockfile.
    for section in ('default', 'develop'):
        for k, v in lockfile[section].copy().items():
            if not hasattr(v, 'keys'):
                del lockfile[section][k]
    # Ensure that develop inherits from default.
    dev_packages = project.dev_packages.copy()
    for dev_package in project.dev_packages:
        if dev_package in project.packages:
            dev_packages[dev_package] = project.packages[dev_package]
    # Resolve dev-package dependencies, with pip-tools.
    pip_freeze = delegator.run(
        '{0} freeze'.format(escape_grouped_arguments(which_pip(allow_global=system)))
    ).out
    sections = {
        'dev': {
            'packages': project.dev_packages,
            'vcs': project.vcs_dev_packages,
            'pipfile_key': 'dev_packages',
            'lockfile_key': 'develop',
            'log_string': 'dev-packages',
            'dev': True
        },
        'default': {
            'packages': project.packages,
            'vcs': project.vcs_packages,
            'pipfile_key': 'packages',
            'lockfile_key': 'default',
            'log_string': 'packages',
            'dev': False
        }
    }
    for section_name in ['dev', 'default']:
        settings = sections[section_name]
        if write:
            # Alert the user of progress.
            click.echo(
                u'{0} {1} {2}'.format(
                    crayons.normal('Locking'),
                    crayons.red('[{0}]'.format(settings['log_string'])),
                    crayons.normal('dependencies...'),
                ),
                err=True,
            )

        deps = convert_deps_to_pip(
            settings['packages'], project, r=False, include_index=True
        )
        results = venv_resolve_deps(
            deps,
            which=which,
            verbose=verbose,
            project=project,
            clear=clear,
            pre=pre,
            allow_global=system,
            pypi_mirror=pypi_mirror,
        )
        # Add dependencies to lockfile.
        for dep in results:
            is_top_level = dep['name'] in settings['packages']
            pipfile_entry = settings['packages'][dep['name']] if is_top_level else None
            dep_lockfile = clean_resolved_dep(dep, is_top_level=is_top_level, pipfile_entry=pipfile_entry)
            lockfile[settings['lockfile_key']].update(dep_lockfile)
        # Add refs for VCS installs.
        # TODO: be smarter about this.
        vcs_reqs, vcs_lockfile = get_vcs_deps(
            project,
            pip_freeze,
            which=which,
            verbose=verbose,
            clear=clear,
            pre=pre,
            allow_global=system,
            dev=settings['dev']
        )
        vcs_lines = [req.as_line() for req in vcs_reqs if req.editable]
        vcs_results = venv_resolve_deps(
            vcs_lines,
            which=which,
            verbose=verbose,
            project=project,
            clear=clear,
            pre=pre,
            allow_global=system,
            pypi_mirror=pypi_mirror,
        )
        for dep in vcs_results:
            normalized = pep423_name(dep['name'])
            if not hasattr(dep, 'keys') or not hasattr(dep['name'], 'keys'):
                continue
            is_top_level = (
                dep['name'] in vcs_lockfile or
                normalized in vcs_lockfile
            )
            if is_top_level:
                try:
                    pipfile_entry = vcs_lockfile[dep['name']]
                except KeyError:
                    pipfile_entry = vcs_lockfile[normalized]
            else:
                pipfile_entry = None
            dep_lockfile = clean_resolved_dep(
                dep, is_top_level=is_top_level, pipfile_entry=pipfile_entry,
            )
            vcs_lockfile.update(dep_lockfile)
        lockfile[settings['lockfile_key']].update(vcs_lockfile)

    # Support for --keep-outdated...
    if keep_outdated:
        for section_name, section in (
            ('default', project.packages), ('develop', project.dev_packages)
        ):
            for package_specified in section:
                norm_name = pep423_name(package_specified)
                if not is_pinned(section[package_specified]):
                    if norm_name in cached_lockfile[section_name]:
                        lockfile[section_name][norm_name] = cached_lockfile[
                            section_name
                        ][
                            norm_name
                        ]
    # Overwrite any develop packages with default packages.
    for default_package in lockfile['default']:
        if default_package in lockfile['develop']:
            lockfile['develop'][default_package] = lockfile['default'][
                default_package
            ]
    if write:
        project.write_lockfile(lockfile)
        click.echo(
            '{0}'.format(
                crayons.normal(
                    'Updated Pipfile.lock ({0})!'.format(
                        lockfile['_meta'].get('hash', {}).get('sha256')[-6:]
                    ),
                    bold=True,
                )
            ),
            err=True,
        )
    else:
        return lockfile


def do_purge(bare=False, downloads=False, allow_global=False, verbose=False):
    """Executes the purge functionality."""
    if downloads:
        if not bare:
            click.echo(
                crayons.normal(u'Clearing out downloads directory...', bold=True)
            )
        shutil.rmtree(project.download_location)
        return

    freeze = delegator.run(
        '{0} freeze'.format(
            escape_grouped_arguments(which_pip(allow_global=allow_global))
        )
    ).out
    # Remove comments from the output, if any.
    installed = [
        line
        for line in freeze.splitlines()
        if not line.lstrip().startswith('#')
    ]
    # Remove setuptools and friends from installed, if present.
    for package_name in BAD_PACKAGES:
        for i, package in enumerate(installed):
            if package.startswith(package_name):
                del installed[i]
    actually_installed = []
    for package in installed:
        try:
            dep = Requirement.from_line(package)
        except AssertionError:
            dep = None
        if dep and not dep.is_vcs and not dep.editable:
            dep = dep.name
            actually_installed.append(dep)
    if not bare:
        click.echo(
            u'Found {0} installed package(s), purging...'.format(
                len(actually_installed)
            )
        )
    command = '{0} uninstall {1} -y'.format(
        escape_grouped_arguments(which_pip(allow_global=allow_global)),
        ' '.join(actually_installed),
    )
    if verbose:
        click.echo('$ {0}'.format(command))
    c = delegator.run(command)
    if not bare:
        click.echo(crayons.blue(c.out))
        click.echo(crayons.green('Environment now purged and fresh!'))


def do_init(
    dev=False,
    requirements=False,
    allow_global=False,
    ignore_pipfile=False,
    skip_lock=False,
    verbose=False,
    system=False,
    concurrent=True,
    deploy=False,
    pre=False,
    keep_outdated=False,
    requirements_dir=None,
    pypi_mirror=None,
):
    """Executes the init functionality."""
    cleanup_reqdir = False
    global PIPENV_VIRTUALENV
    if not system:
        if not project.virtualenv_exists:
            try:
                do_create_virtualenv(pypi_mirror=pypi_mirror)
            except KeyboardInterrupt:
                cleanup_virtualenv(bare=False)
                sys.exit(1)
    # Ensure the Pipfile exists.
    if not deploy:
        ensure_pipfile(system=system)
    if not requirements_dir:
        cleanup_reqdir = True
        requirements_dir = TemporaryDirectory(
            suffix='-requirements', prefix='pipenv-'
        )
    # Write out the lockfile if it doesn't exist, but not if the Pipfile is being ignored
    if (project.lockfile_exists and not ignore_pipfile) and not skip_lock:
        old_hash = project.get_lockfile_hash()
        new_hash = project.calculate_pipfile_hash()
        if new_hash != old_hash:
            if deploy:
                click.echo(
                    crayons.red(
                        'Your Pipfile.lock ({0}) is out of date. Expected: ({1}).'.format(
                            old_hash[-6:], new_hash[-6:]
                        )
                    )
                )
                click.echo(
                    crayons.normal('Aborting deploy.', bold=True), err=True
                )
                requirements_dir.cleanup()
                sys.exit(1)
            elif (system or allow_global) and not (PIPENV_VIRTUALENV):
                click.echo(
                    crayons.red(
                        u'Pipfile.lock ({0}) out of date, but installation '
                        u'uses {1}... re-building lockfile must happen in '
                        u'isolation. Please rebuild lockfile in a virtualenv. '
                        u'Continuing anyway...'.format(
                            crayons.white(old_hash[-6:]),
                            crayons.white('--system')
                        ),
                        bold=True,
                    ),
                    err=True,
                )
            else:
                click.echo(
                    crayons.red(
                        u'Pipfile.lock ({0}) out of date, updating to ({1})...'.format(
                            old_hash[-6:], new_hash[-6:]
                        ),
                        bold=True,
                    ),
                    err=True,
                )
                do_lock(system=system, pre=pre, keep_outdated=keep_outdated, write=True, pypi_mirror=pypi_mirror)
    # Write out the lockfile if it doesn't exist.
    if not project.lockfile_exists and not skip_lock:
        # Unless we're in a virtualenv not managed by pipenv, abort if we're
        # using the system's python.
        if (system or allow_global) and not (PIPENV_VIRTUALENV):
            click.echo(
                '{0}: --system is intended to be used for Pipfile installation, '
                'not installation of specific packages. Aborting.'.format(
                    crayons.red('Warning', bold=True)
                ),
                err=True,
            )
            click.echo('See also: --deploy flag.', err=True)
            requirements_dir.cleanup()
            sys.exit(1)
        else:
            click.echo(
                crayons.normal(u'Pipfile.lock not found, creating...', bold=True),
                err=True,
            )
            do_lock(
                system=system,
                pre=pre,
                keep_outdated=keep_outdated,
                verbose=verbose,
                write=True,
                pypi_mirror=pypi_mirror,
            )
    do_install_dependencies(
        dev=dev,
        requirements=requirements,
        allow_global=allow_global,
        skip_lock=skip_lock,
        verbose=verbose,
        concurrent=concurrent,
        requirements_dir=requirements_dir.name,
        pypi_mirror=pypi_mirror,
    )
    if cleanup_reqdir:
        requirements_dir.cleanup()

    # Hint the user what to do to activate the virtualenv.
    if not allow_global and not deploy and 'PIPENV_ACTIVE' not in os.environ:
        click.echo(
            "To activate this project's virtualenv, run {0}.\n"
            "Alternatively, run a command "
            "inside the virtualenv with {1}.".format(
                crayons.red('pipenv shell'),
                crayons.red('pipenv run'),
            )
        )


def pip_install(
    package_name=None,
    r=None,
    allow_global=False,
    ignore_hashes=False,
    no_deps=True,
    verbose=False,
    block=True,
    index=None,
    pre=False,
    selective_upgrade=False,
    requirements_dir=None,
    extra_indexes=None,
    pypi_mirror=None,
):
    from notpip._internal import logger as piplogger
    from notpip._vendor.pyparsing import ParseException

    if verbose:
        click.echo(
            crayons.normal('Installing {0!r}'.format(package_name), bold=True),
            err=True,
        )
        piplogger.setLevel(logging.INFO)
    # Create files for hash mode.
    if not package_name.startswith('-e ') and (not ignore_hashes) and (
        r is None
    ):
        fd, r = tempfile.mkstemp(
            prefix='pipenv-', suffix='-requirement.txt', dir=requirements_dir
        )
        with os.fdopen(fd, 'w') as f:
            f.write(package_name)
    # Install dependencies when a package is a VCS dependency.
    try:
        req = Requirement.from_line(
            package_name.split('--hash')[0].split('--trusted-host')[0]
        ).vcs
    except (ParseException, ValueError) as e:
        click.echo('{0}: {1}'.format(crayons.red('WARNING'), e), err=True)
        click.echo(
            '{0}... You will have to reinstall any packages that failed to install.'.format(
                crayons.red('ABORTING INSTALL')
            ),
            err=True,
        )
        click.echo(
            'You may have to manually run {0} when you are finished.'.format(
                crayons.normal('pipenv lock', bold=True)
            )
        )
        sys.exit(1)
    if req:
        no_deps = False
        # Don't specify a source directory when using --system.
        if not allow_global and ('PIP_SRC' not in os.environ):
            src = '--src {0}'.format(
                escape_grouped_arguments(project.virtualenv_src_location)
            )
        else:
            src = ''
    else:
        src = ''

    # Try installing for each source in project.sources.
    if index:
        if not is_valid_url(index):
            index = project.find_source(index).get('url')
        sources = [{'url': index}]
        if extra_indexes:
            if isinstance(extra_indexes, six.string_types):
                extra_indexes = [extra_indexes]
            for idx in extra_indexes:
                try:
                    extra_src = project.find_source(idx).get('url')
                except SourceNotFound:
                    extra_src = idx
                if extra_src != index:
                    sources.append({'url': extra_src})
        else:
            for idx in project.pipfile_sources:
                if idx['url'] != sources[0]['url']:
                    sources.append({'url': idx['url']})
    else:
        sources = project.pipfile_sources
    if pypi_mirror:
        sources = [create_mirror_source(pypi_mirror) if is_pypi_url(source['url']) else source for source in sources]
    if package_name.startswith('-e '):
        install_reqs = ' -e "{0}"'.format(package_name.split('-e ')[1])
    elif r:
        install_reqs = ' -r {0}'.format(escape_grouped_arguments(r))
    else:
        install_reqs = ' "{0}"'.format(package_name)
    # Skip hash-checking mode, when appropriate.
    if r:
        with open(r) as f:
            if '--hash' not in f.read():
                ignore_hashes = True
    else:
        if '--hash' not in install_reqs:
            ignore_hashes = True
    verbose_flag = '--verbose' if verbose else ''
    if not ignore_hashes:
        install_reqs += ' --require-hashes'
    no_deps = '--no-deps' if no_deps else ''
    pre = '--pre' if pre else ''
    quoted_pip = which_pip(allow_global=allow_global)
    quoted_pip = escape_grouped_arguments(quoted_pip)
    upgrade_strategy = '--upgrade --upgrade-strategy=only-if-needed' if selective_upgrade else ''
    pip_command = '{0} install {4} {5} {6} {7} {3} {1} {2} --exists-action w'.format(
        quoted_pip,
        install_reqs,
        ' '.join(prepare_pip_source_args(sources)),
        no_deps,
        pre,
        src,
        verbose_flag,
        upgrade_strategy,
    )
    if verbose:
        click.echo('$ {0}'.format(pip_command), err=True)
    cache_dir = Path(PIPENV_CACHE_DIR)
    pip_config = {
        'PIP_CACHE_DIR': fs_str(cache_dir.as_posix()),
        'PIP_WHEEL_DIR': fs_str(cache_dir.joinpath('wheels').as_posix()),
        'PIP_DESTINATION_DIR': fs_str(cache_dir.joinpath('pkgs').as_posix()),
    }
    c = delegator.run(pip_command, block=block, env=pip_config)
    return c


def pip_download(package_name):
    cache_dir = Path(PIPENV_CACHE_DIR)
    pip_config = {
        'PIP_CACHE_DIR': fs_str(cache_dir.as_posix()),
        'PIP_WHEEL_DIR': fs_str(cache_dir.joinpath('wheels').as_posix()),
        'PIP_DESTINATION_DIR': fs_str(cache_dir.joinpath('pkgs').as_posix()),
    }
    for source in project.sources:
        cmd = '{0} download "{1}" -i {2} -d {3}'.format(
            escape_grouped_arguments(which_pip()),
            package_name,
            source['url'],
            project.download_location,
        )
        c = delegator.run(cmd, env=pip_config)
        if c.return_code == 0:
            break

    return c


def which_pip(allow_global=False):
    """Returns the location of virtualenv-installed pip."""
    if allow_global:
        if 'VIRTUAL_ENV' in os.environ:
            return which('pip', location=os.environ['VIRTUAL_ENV'])

        for p in ('pip', 'pip3', 'pip2'):
            where = system_which(p)
            if where:
                return where

    return which('pip')


def system_which(command, mult=False):
    """Emulates the system's which. Returns None if not found."""
    _which = 'which -a' if not os.name == 'nt' else 'where'
    c = delegator.run('{0} {1}'.format(_which, command))
    try:
        # Which Not found...
        if c.return_code == 127:
            click.echo(
                '{}: the {} system utility is required for Pipenv to find Python installations properly.'
                '\n  Please install it.'.format(
                    crayons.red('Warning', bold=True), crayons.red(_which)
                ),
                err=True,
            )
        assert c.return_code == 0
    except AssertionError:
        return None if not mult else []

    result = c.out.strip() or c.err.strip()
    if mult:
        return result.split('\n')

    else:
        return result.split('\n')[0]


def format_help(help):
    """Formats the help string."""
    help = help.replace('Options:', str(crayons.normal('Options:', bold=True)))
    help = help.replace(
        'Usage: pipenv',
        str('Usage: {0}'.format(crayons.normal('pipenv', bold=True))),
    )
    help = help.replace('  check', str(crayons.red('  check', bold=True)))
    help = help.replace('  clean', str(crayons.red('  clean', bold=True)))
    help = help.replace('  graph', str(crayons.red('  graph', bold=True)))
    help = help.replace(
        '  install', str(crayons.magenta('  install', bold=True))
    )
    help = help.replace('  lock', str(crayons.green('  lock', bold=True)))
    help = help.replace('  open', str(crayons.red('  open', bold=True)))
    help = help.replace('  run', str(crayons.yellow('  run', bold=True)))
    help = help.replace('  shell', str(crayons.yellow('  shell', bold=True)))
    help = help.replace('  sync', str(crayons.green('  sync', bold=True)))
    help = help.replace(
        '  uninstall', str(crayons.magenta('  uninstall', bold=True))
    )
    help = help.replace('  update', str(crayons.green('  update', bold=True)))
    additional_help = """
Usage Examples:
   Create a new project using Python 3.6, specifically:
   $ {1}

   Install all dependencies for a project (including dev):
   $ {2}

   Create a lockfile containing pre-releases:
   $ {6}

   Show a graph of your installed dependencies:
   $ {4}

   Check your installed dependencies for security vulnerabilities:
   $ {7}

   Install a local setup.py into your virtual environment/Pipfile:
   $ {5}

   Use a lower-level pip command:
   $ {8}

Commands:""".format(
        crayons.red('pipenv --three'),
        crayons.red('pipenv --python 3.6'),
        crayons.red('pipenv install --dev'),
        crayons.red('pipenv lock'),
        crayons.red('pipenv graph'),
        crayons.red('pipenv install -e .'),
        crayons.red('pipenv lock --pre'),
        crayons.red('pipenv check'),
        crayons.red('pipenv run pip freeze'),
    )
    help = help.replace('Commands:', additional_help)
    return help


def format_pip_error(error):
    error = error.replace(
        'Expected', str(crayons.green('Expected', bold=True))
    )
    error = error.replace('Got', str(crayons.red('Got', bold=True)))
    error = error.replace(
        'THESE PACKAGES DO NOT MATCH THE HASHES FROM THE REQUIREMENTS FILE',
        str(
            crayons.red(
                'THESE PACKAGES DO NOT MATCH THE HASHES FROM Pipfile.lock!',
                bold=True,
            )
        ),
    )
    error = error.replace(
        'someone may have tampered with them',
        str(crayons.red('someone may have tampered with them')),
    )
    error = error.replace(
        'option to pip install', 'option to \'pipenv install\''
    )
    return error


def format_pip_output(out, r=None):

    def gen(out):
        for line in out.split('\n'):
            # Remove requirements file information from pip9 output.
            if '(from -r' in line:
                yield line[: line.index('(from -r')]

            else:
                yield line

    out = '\n'.join([l for l in gen(out)])
    return out


def warn_in_virtualenv():
    if PIPENV_USE_SYSTEM:
        # Only warn if pipenv isn't already active.
        if 'PIPENV_ACTIVE' not in os.environ:
            click.echo(
                '{0}: Pipenv found itself running within a virtual environment, '
                'so it will automatically use that environment, instead of '
                'creating its own for any project. You can set '
                '{1} to force pipenv to ignore that environment and create '
                'its own instead.'.format(
                    crayons.green('Courtesy Notice'),
                    crayons.normal('PIPENV_IGNORE_VIRTUALENVS=1', bold=True),
                ),
                err=True,
            )


def ensure_lockfile(keep_outdated=False, pypi_mirror=None):
    """Ensures that the lockfile is up-to-date."""
    if not keep_outdated:
        keep_outdated = project.settings.get('keep_outdated')
    # Write out the lockfile if it doesn't exist, but not if the Pipfile is being ignored
    if project.lockfile_exists:
        old_hash = project.get_lockfile_hash()
        new_hash = project.calculate_pipfile_hash()
        if new_hash != old_hash:
            click.echo(
                crayons.red(
                    u'Pipfile.lock ({0}) out of date, updating to ({1})...'.format(
                        old_hash[-6:], new_hash[-6:]
                    ),
                    bold=True,
                ),
                err=True,
            )
            do_lock(keep_outdated=keep_outdated, pypi_mirror=pypi_mirror)
    else:
        do_lock(keep_outdated=keep_outdated, pypi_mirror=pypi_mirror)


def do_py(system=False):
    try:
        click.echo(which('python', allow_global=system))
    except AttributeError:
        click.echo(crayons.red('No project found!'))


def do_outdated(pypi_mirror=None):
    packages = {}
    results = delegator.run('{0} freeze'.format(which('pip'))).out.strip(
    ).split(
        '\n'
    )
    results = filter(bool, results)
    for result in results:
        dep = Requirement.from_line(result)
        packages.update(dep.as_pipfile())
    updated_packages = {}
    lockfile = do_lock(write=False, pypi_mirror=pypi_mirror)
    for section in ('develop', 'default'):
        for package in lockfile[section]:
            try:
                updated_packages[package] = lockfile[section][package][
                    'version'
                ]
            except KeyError:
                pass
    outdated = []
    for package in packages:
        norm_name = pep423_name(package)
        if norm_name in updated_packages:
            if updated_packages[norm_name] != packages[package]:
                outdated.append(
                    (package, updated_packages[norm_name], packages[package])
                )
    for package, new_version, old_version in outdated:
        click.echo(
            'Package {0!r} out-of-date: {1!r} installed, {2!r} available.'.format(
                package, old_version, new_version
            )
        )
    sys.exit(bool(outdated))


def do_install(
    package_name=False,
    more_packages=False,
    dev=False,
    three=False,
    python=False,
    pypi_mirror=None,
    system=False,
    lock=True,
    ignore_pipfile=False,
    skip_lock=False,
    verbose=False,
    requirements=False,
    sequential=False,
    pre=False,
    code=False,
    deploy=False,
    keep_outdated=False,
    selective_upgrade=False,
):
    from notpip._internal.exceptions import PipError

    requirements_directory = TemporaryDirectory(
        suffix='-requirements', prefix='pipenv-'
    )
    if selective_upgrade:
        keep_outdated = True
    more_packages = more_packages or []
    # Don't search for requirements.txt files if the user provides one
    if requirements or package_name or project.pipfile_exists:
        skip_requirements = True
    else:
        skip_requirements = False
    concurrent = (not sequential)
    # Ensure that virtualenv is available.
    ensure_project(
        three=three,
        python=python,
        system=system,
        warn=True,
        deploy=deploy,
        skip_requirements=skip_requirements,
        pypi_mirror=pypi_mirror,
    )
    # Load the --pre settings from the Pipfile.
    if not pre:
        pre = project.settings.get('allow_prereleases')
    if not keep_outdated:
        keep_outdated = project.settings.get('keep_outdated')
    remote = requirements and is_valid_url(requirements)
    # Warn and exit if --system is used without a pipfile.
    global PIPENV_VIRTUALENV
    if system and package_name and not PIPENV_VIRTUALENV:
        click.echo(
            '{0}: --system is intended to be used for Pipfile installation, '
            'not installation of specific packages. Aborting.'.format(
                crayons.red('Warning', bold=True)
            ),
            err=True,
        )
        click.echo('See also: --deploy flag.', err=True)
        requirements_directory.cleanup()
        sys.exit(1)
    # Automatically use an activated virtualenv.
    if PIPENV_USE_SYSTEM:
        system = True
    # Check if the file is remote or not
    if remote:
        fd, temp_reqs = tempfile.mkstemp(
            prefix='pipenv-',
            suffix='-requirement.txt',
            dir=requirements_directory.name,
        )
        requirements_url = requirements
        # Download requirements file
        click.echo(
            crayons.normal(
                u'Remote requirements file provided! Downloading...', bold=True
            ),
            err=True,
        )
        try:
            download_file(requirements, temp_reqs)
        except IOError:
            click.echo(
                crayons.red(
                    u'Unable to find requirements file at {0}.'.format(
                        crayons.normal(requirements)
                    )
                ),
                err=True,
            )
            requirements_directory.cleanup()
            sys.exit(1)
        # Replace the url with the temporary requirements file
        requirements = temp_reqs
        remote = True
    if requirements:
        error, traceback = None, None
        click.echo(
            crayons.normal(
                u'Requirements file provided! Importing into Pipfile...',
                bold=True,
            ),
            err=True,
        )
        try:
            import_requirements(r=project.path_to(requirements), dev=dev)
        except (UnicodeDecodeError, PipError) as e:
            # Don't print the temp file path if remote since it will be deleted.
            req_path = requirements_url if remote else project.path_to(
                requirements
            )
            error = (
                u'Unexpected syntax in {0}. Are you sure this is a '
                'requirements.txt style file?'.format(req_path)
            )
            traceback = e
        except AssertionError as e:
            error = (
                u'Requirements file doesn\'t appear to exist. Please ensure the file exists in your '
                'project directory or you provided the correct path.'
            )
            traceback = e
        finally:
            # If requirements file was provided by remote url delete the temporary file
            if remote:
                os.close(fd)  # Close for windows to allow file cleanup.
                os.remove(project.path_to(temp_reqs))
            if error and traceback:
                click.echo(crayons.red(error))
                click.echo(crayons.blue(str(traceback)), err=True)
                requirements_directory.cleanup()
                sys.exit(1)
    if code:
        click.echo(
            crayons.normal(
                u'Discovering imports from local codebase...', bold=True
            )
        )
        for req in import_from_code(code):
            click.echo('  Found {0}!'.format(crayons.green(req)))
            project.add_package_to_pipfile(req)
    # Capture -e argument and assign it to following package_name.
    more_packages = list(more_packages)
    if package_name == '-e':
        if not more_packages:
            raise click.BadArgumentUsage('Please provide path to editable package')
        package_name = ' '.join([package_name, more_packages.pop(0)])
    # capture indexes and extra indexes
    line = [package_name] + more_packages
    line = ' '.join(str(s) for s in line).strip()
    index_indicators = ['-i', '--index', '--extra-index-url']
    index, extra_indexes = None, None
    if any(line.endswith(s) for s in index_indicators):
        # check if cli option is not end of command
        raise click.BadArgumentUsage('Please provide index value')
    if any(s in line for s in index_indicators):
        line, index = split_argument(line, short='i', long_='index', num=1)
        line, extra_indexes = split_argument(line, long_='extra-index-url')
        package_names = line.split()
        package_name = package_names[0]
        if len(package_names) > 1:
            more_packages = package_names[1:]
        else:
            more_packages = []
    # Capture . argument and assign it to nothing
    if package_name == '.':
        package_name = False
    # Install editable local packages before locking - this gives us access to dist-info
    if project.pipfile_exists and (
        # double negatives are for english readability, leave them alone.
        (not project.lockfile_exists and not deploy) or (not project.virtualenv_exists and not system)
    ):
        section = project.editable_packages if not dev else project.editable_dev_packages
        for package in section.keys():
            converted = convert_deps_to_pip(
                {package: section[package]}, project=project, r=False
            )
            if not package_name:
                if converted:
                    package_name = converted.pop(0)
            if converted:
                more_packages.extend(converted)
    # Allow more than one package to be provided.
    package_names = [package_name] + more_packages
    # Support for --selective-upgrade.
    # We should do this part first to make sure that we actually do selectively upgrade
    # the items specified
    if selective_upgrade:
        for i, package_name in enumerate(package_names[:]):
            section = project.packages if not dev else project.dev_packages
            package = Requirement.from_line(package_name)
            package__name, package__val = package.pipfile_entry
            try:
                if not is_star(section[package__name]) and is_star(
                    package__val
                ):
                    # Support for VCS dependencies.
                    package_names[i] = convert_deps_to_pip(
                        {package_name: section[package__name]},
                        project=project,
                        r=False,
                    )[
                        0
                    ]
            except KeyError:
                pass
    # Install all dependencies, if none was provided.
    # This basically ensures that we have a pipfile and lockfile, then it locks and
    # installs from the lockfile
    if package_name is False:
        # Update project settings with pre preference.
        if pre:
            project.update_settings({'allow_prereleases': pre})
        do_init(
            dev=dev,
            allow_global=system,
            ignore_pipfile=ignore_pipfile,
            system=system,
            skip_lock=skip_lock,
            verbose=verbose,
            concurrent=concurrent,
            deploy=deploy,
            pre=pre,
            requirements_dir=requirements_directory,
            pypi_mirror=pypi_mirror,
        )

    # This is for if the user passed in dependencies, then we want to maek sure we
    else:
        for package_name in package_names:
            click.echo(
                crayons.normal(
                    u'Installing {0}...'.format(
                        crayons.green(package_name, bold=True)
                    ),
                    bold=True,
                )
            )
            # pip install:
            with spinner():
                c = pip_install(
                    package_name,
                    ignore_hashes=True,
                    allow_global=system,
                    selective_upgrade=selective_upgrade,
                    no_deps=False,
                    verbose=verbose,
                    pre=pre,
                    requirements_dir=requirements_directory.name,
                    index=index,
                    extra_indexes=extra_indexes,
                    pypi_mirror=pypi_mirror,
                )
                # Warn if --editable wasn't passed.
                try:
                    converted = Requirement.from_line(package_name)
                except ValueError as e:
                    click.echo('{0}: {1}'.format(crayons.red('WARNING'), e))
                    requirements_directory.cleanup()
                    sys.exit(1)
                if converted.is_vcs and not converted.editable:
                    click.echo(
                        '{0}: You installed a VCS dependency in non-editable mode. '
                        'This will work fine, but sub-dependencies will not be resolved by {1}.'
                        '\n  To enable this sub-dependency functionality, specify that this dependency is editable.'
                        ''.format(
                            crayons.red('Warning', bold=True),
                            crayons.red('$ pipenv lock'),
                        )
                    )
            click.echo(crayons.blue(format_pip_output(c.out)))
            # Ensure that package was successfully installed.
            try:
                assert c.return_code == 0
            except AssertionError:
                click.echo(
                    '{0} An error occurred while installing {1}!'.format(
                        crayons.red('Error: ', bold=True),
                        crayons.green(package_name),
                    ),
                    err=True,
                )
                click.echo(crayons.blue(format_pip_error(c.err)), err=True)
                if 'setup.py egg_info' in c.err:
                    click.echo(
                        "This is likely caused by a bug in {0}. "
                        "Report this to its maintainers.".format(
                            crayons.green(package_name),
                        ),
                        err=True,
                    )
                requirements_directory.cleanup()
                sys.exit(1)
            click.echo(
                '{0} {1} {2} {3}{4}'.format(
                    crayons.normal('Adding', bold=True),
                    crayons.green(package_name, bold=True),
                    crayons.normal("to Pipfile's", bold=True),
                    crayons.red(
                        '[dev-packages]' if dev else '[packages]', bold=True
                    ),
                    crayons.normal('...', bold=True),
                )
            )
            # Add the package to the Pipfile.
            try:
                project.add_package_to_pipfile(package_name, dev)
            except ValueError as e:
                click.echo(
                    '{0} {1}'.format(
                        crayons.red('ERROR (PACKAGE NOT INSTALLED):'), e
                    )
                )
            # Update project settings with pre preference.
            if pre:
                project.update_settings({'allow_prereleases': pre})
        do_init(
            dev=dev,
            system=system,
            allow_global=system,
            concurrent=concurrent,
            verbose=verbose,
            keep_outdated=keep_outdated,
            requirements_dir=requirements_directory,
            deploy=deploy,
            pypi_mirror=pypi_mirror,
            skip_lock=skip_lock
        )
    requirements_directory.cleanup()
    sys.exit(0)


def do_uninstall(
    package_name=False,
    more_packages=False,
    three=None,
    python=False,
    system=False,
    lock=False,
    all_dev=False,
    all=False,
    verbose=False,
    keep_outdated=False,
    pypi_mirror=None,
):
    # Automatically use an activated virtualenv.
    if PIPENV_USE_SYSTEM:
        system = True
    # Ensure that virtualenv is available.
    ensure_project(three=three, python=python, pypi_mirror=pypi_mirror)
    package_names = (package_name,) + more_packages
    pipfile_remove = True
    # Un-install all dependencies, if --all was provided.
    if all is True:
        click.echo(
            crayons.normal(
                u'Un-installing all packages from virtualenv...', bold=True
            )
        )
        do_purge(allow_global=system, verbose=verbose)
        sys.exit(0)
    # Uninstall [dev-packages], if --dev was provided.
    if all_dev:
        if 'dev-packages' not in project.parsed_pipfile:
            click.echo(
                crayons.normal(
                    'No {0} to uninstall.'.format(
                        crayons.red('[dev-packages]')
                    ),
                    bold=True,
                )
            )
            sys.exit(0)
        click.echo(
            crayons.normal(
                u'Un-installing {0}...'.format(crayons.red('[dev-packages]')),
                bold=True,
            )
        )
        package_names = project.dev_packages.keys()
    if package_name is False and not all_dev:
        click.echo(crayons.red('No package provided!'), err=True)
        sys.exit(1)
    for package_name in package_names:
        click.echo(u'Un-installing {0}...'.format(crayons.green(package_name)))
        cmd = '{0} uninstall {1} -y'.format(
            escape_grouped_arguments(which_pip(allow_global=system)),
            package_name,
        )
        if verbose:
            click.echo('$ {0}'.format(cmd))
        c = delegator.run(cmd)
        click.echo(crayons.blue(c.out))
        if pipfile_remove:
            in_packages = project.get_package_name_in_pipfile(
                package_name, dev=False)
            in_dev_packages = project.get_package_name_in_pipfile(
                package_name, dev=True)
            if not in_dev_packages and not in_packages:
                click.echo(
                    'No package {0} to remove from Pipfile.'.format(
                        crayons.green(package_name)
                    )
                )
                continue

            click.echo(
                u'Removing {0} from Pipfile...'.format(
                    crayons.green(package_name)
                )
            )
            # Remove package from both packages and dev-packages.
            project.remove_package_from_pipfile(package_name, dev=True)
            project.remove_package_from_pipfile(package_name, dev=False)
    if lock:
        do_lock(system=system, keep_outdated=keep_outdated, pypi_mirror=pypi_mirror)


<<<<<<< HEAD
def do_shell(three=None, python=False, fancy=False, shell_args=None):
=======
def do_shell(three=None, python=False, fancy=False, shell_args=None, pypi_mirror=None):
    from .patched.pew import pew

>>>>>>> 9d826c47
    # Ensure that virtualenv is available.
    ensure_project(three=three, python=python, validate=False, pypi_mirror=pypi_mirror)
    # Set an environment variable, so we know we're in the environment.
    os.environ['PIPENV_ACTIVE'] = '1'
    # Support shell compatibility mode.
    if PIPENV_SHELL_FANCY:
        fancy = True

    from .shells import choose_shell
    shell = choose_shell()
    click.echo("Launching subshell in virtual environment…", err=True)

    fork_args = (
        project.virtualenv_location,
        project.project_directory,
        shell_args,
    )

    if fancy:
        shell.fork(*fork_args)
        return

    try:
        shell.fork_compat(*fork_args)
    except (AttributeError, ImportError):
        click.echo(
            u'Compatibility mode not supported. '
            u'Trying to continue as well-configured shell…',
            err=True,
        )
        shell.fork(*fork_args)


def inline_activate_virtualenv():
    try:
        activate_this = which('activate_this.py')
        if not activate_this or not os.path.exists(activate_this):
            click.echo(
                u'{0}: activate_this.py not found. Your environment is most '
                u'certainly not activated. Continuing anyway...'
                u''.format(crayons.red('Warning', bold=True)),
                err=True,
            )
            return
        with open(activate_this) as f:
            code = compile(f.read(), activate_this, 'exec')
            exec(code, dict(__file__=activate_this))
    # Catch all errors, just in case.
    except Exception:
        click.echo(
            u'{0}: There was an unexpected error while activating your virtualenv. Continuing anyway...'
            ''.format(crayons.red('Warning', bold=True)),
            err=True,
        )


def do_run_nt(script):
    import subprocess
    command = system_which(script.command)
    options = {'universal_newlines': True}
    if command:     # Try to use CreateProcess directly if possible.
        p = subprocess.Popen([command] + script.args, **options)
    else:   # Command not found, maybe this is a shell built-in?
        p = subprocess.Popen(script.cmdify(), shell=True, **options)
    p.communicate()
    sys.exit(p.returncode)


def do_run_posix(script, command):
    command_path = system_which(script.command)
    if not command_path:
        if project.has_script(command):
            click.echo(
                '{0}: the command {1} (from {2}) could not be found within {3}.'
                ''.format(
                    crayons.red('Error', bold=True),
                    crayons.red(script.command),
                    crayons.normal(command, bold=True),
                    crayons.normal('PATH', bold=True),
                ),
                err=True,
            )
        else:
            click.echo(
                '{0}: the command {1} could not be found within {2} or Pipfile\'s {3}.'
                ''.format(
                    crayons.red('Error', bold=True),
                    crayons.red(command),
                    crayons.normal('PATH', bold=True),
                    crayons.normal('[scripts]', bold=True),
                ),
                err=True,
            )
        sys.exit(1)
    os.execl(command_path, command_path, *script.args)


def do_run(command, args, three=None, python=False, pypi_mirror=None):
    """Attempt to run command either pulling from project or interpreting as executable.

    Args are appended to the command in [scripts] section of project if found.
    """
    # Ensure that virtualenv is available.
    ensure_project(three=three, python=python, validate=False, pypi_mirror=pypi_mirror)
    load_dot_env()
    # Activate virtualenv under the current interpreter's environment
    inline_activate_virtualenv()
    try:
        script = project.build_script(command, args)
    except ScriptEmptyError:
        click.echo("Can't run script {0!r}-it's empty?", err=True)
    if os.name == 'nt':
        do_run_nt(script)
    else:
        do_run_posix(script, command=command)


def do_check(three=None, python=False, system=False, unused=False, ignore=None, args=None, pypi_mirror=None):
    if not system:
        # Ensure that virtualenv is available.
        ensure_project(three=three, python=python, validate=False, warn=False, pypi_mirror=pypi_mirror)
    if not args:
        args = []
    if unused:
        deps_required = [k for k in project.packages.keys()]
        deps_needed = import_from_code(unused)
        for dep in deps_needed:
            try:
                deps_required.remove(dep)
            except ValueError:
                pass
        if deps_required:
            click.echo(
                crayons.normal(
                    'The following dependencies appear unused, and may be safe for removal:'
                )
            )
            for dep in deps_required:
                click.echo('  - {0}'.format(crayons.green(dep)))
            sys.exit(1)
        else:
            sys.exit(0)
    click.echo(crayons.normal(u'Checking PEP 508 requirements...', bold=True))
    if system:
        python = system_which('python')
    else:
        python = which('python')
    # Run the PEP 508 checker in the virtualenv.
    c = delegator.run(
        '"{0}" {1}'.format(
            python,
            escape_grouped_arguments(pep508checker.__file__.rstrip('cdo')),
        )
    )
    results = simplejson.loads(c.out)
    # Load the pipfile.
    p = pipfile.Pipfile.load(project.pipfile_location)
    failed = False
    # Assert each specified requirement.
    for marker, specifier in p.data['_meta']['requires'].items():
        if marker in results:
            try:
                assert results[marker] == specifier
            except AssertionError:
                failed = True
                click.echo(
                    'Specifier {0} does not match {1} ({2}).'
                    ''.format(
                        crayons.green(marker),
                        crayons.blue(specifier),
                        crayons.red(results[marker]),
                    ),
                    err=True,
                )
    if failed:
        click.echo(crayons.red('Failed!'), err=True)
        sys.exit(1)
    else:
        click.echo(crayons.green('Passed!'))
    click.echo(
        crayons.normal(u'Checking installed package safety...', bold=True)
    )
    path = pep508checker.__file__.rstrip('cdo')
    path = os.sep.join(__file__.split(os.sep)[:-1] + ['patched', 'safety.zip'])
    if not system:
        python = which('python')
    else:
        python = system_which('python')
    if ignore:
        ignored = '--ignore {0}'.format('--ignore '.join(ignore))
        click.echo(crayons.normal('Notice: Ignoring CVE(s) {0}'.format(crayons.yellow(', '.join(ignore)))), err=True)
    else:
        ignored = ''
    c = delegator.run(
        '"{0}" {1} check --json --key=1ab8d58f-5122e025-83674263-bc1e79e0 {2}'.format(
            python, escape_grouped_arguments(path), ignored
        )
    )
    try:
        results = simplejson.loads(c.out)
    except ValueError:
        click.echo('An error occurred:', err=True)
        click.echo(c.err, err=True)
        sys.exit(1)
    for (package, resolved, installed, description, vuln) in results:
        click.echo(
            '{0}: {1} {2} resolved ({3} installed)!'.format(
                crayons.normal(vuln, bold=True),
                crayons.green(package),
                crayons.red(resolved, bold=False),
                crayons.red(installed, bold=True),
            )
        )
        click.echo('{0}'.format(description))
        click.echo()
    if not results:
        click.echo(crayons.green('All good!'))
    else:
        sys.exit(1)


def do_graph(bare=False, json=False, json_tree=False, reverse=False):
    import pipdeptree
    try:
        python_path = which('python')
    except AttributeError:
        click.echo(
            u'{0}: {1}'.format(
                crayons.red('Warning', bold=True),
                u'Unable to display currently-installed dependency graph information here. '
                u'Please run within a Pipenv project.',
            ),
            err=True,
        )
        sys.exit(1)
    if reverse and json:
        click.echo(
            u'{0}: {1}'.format(
                crayons.red('Warning', bold=True),
                u'Using both --reverse and --json together is not supported. '
                u'Please select one of the two options.',
            ),
            err=True,
        )
        sys.exit(1)
    if reverse and json_tree:
        click.echo(
            u'{0}: {1}'.format(
                crayons.red('Warning', bold=True),
                u'Using both --reverse and --json-tree together is not supported. '
                u'Please select one of the two options.',
            ),
            err=True,
        )
        sys.exit(1)
    if json and json_tree:
        click.echo(
            u'{0}: {1}'.format(
                crayons.red('Warning', bold=True),
                u'Using both --json and --json-tree together is not supported. '
                u'Please select one of the two options.',
            ),
            err=True,
        )
        sys.exit(1)
    flag = ''
    if json:
        flag = '--json'
    if json_tree:
        flag = '--json-tree'
    if reverse:
        flag = '--reverse'
    if not project.virtualenv_exists:
        click.echo(
            u'{0}: No virtualenv has been created for this project yet! Consider '
            u'running {1} first to automatically generate one for you or see'
            u'{2} for further instructions.'.format(
                crayons.red('Warning', bold=True),
                crayons.green('`pipenv install`'),
                crayons.green('`pipenv install --help`'),
            ),
            err=True,
        )
        sys.exit(1)
    cmd = '"{0}" {1} {2}'.format(
        python_path,
        escape_grouped_arguments(pipdeptree.__file__.rstrip('cdo')),
        flag,
    )
    # Run dep-tree.
    c = delegator.run(cmd)
    if not bare:
        if json:
            data = []
            for d in simplejson.loads(c.out):
                if d['package']['key'] not in BAD_PACKAGES:
                    data.append(d)
            click.echo(simplejson.dumps(data, indent=4))
            sys.exit(0)
        elif json_tree:
            def traverse(obj):
                if isinstance(obj, list):
                    return [traverse(package) for package in obj if package['key'] not in BAD_PACKAGES]
                else:
                    obj['dependencies'] = traverse(obj['dependencies'])
                    return obj
            data = traverse(simplejson.loads(c.out))
            click.echo(simplejson.dumps(data, indent=4))
            sys.exit(0)
        else:
            for line in c.out.split('\n'):
                # Ignore bad packages as top level.
                if line.split('==')[0] in BAD_PACKAGES and not reverse:
                    continue

                # Bold top-level packages.
                if not line.startswith(' '):
                    click.echo(crayons.normal(line, bold=True))
                # Echo the rest.
                else:
                    click.echo(crayons.normal(line, bold=False))
    else:
        click.echo(c.out)
    if c.return_code != 0:
        click.echo(
            '{0} {1}'.format(
                crayons.red('ERROR: ', bold=True),
                crayons.white('{0}'.format(c.err, bold=True)),
            ),
            err=True
        )
    # Return its return code.
    sys.exit(c.return_code)


def do_sync(
    ctx,
    dev=False,
    three=None,
    python=None,
    bare=False,
    dont_upgrade=False,
    user=False,
    verbose=False,
    clear=False,
    unused=False,
    sequential=False,
    pypi_mirror=None,
    system=False,
    deploy=False,
):
    # The lock file needs to exist because sync won't write to it.
    if not project.lockfile_exists:
        click.echo(
            '{0}: Pipfile.lock is missing! You need to run {1} first.'.format(
                crayons.red('Error', bold=True),
                crayons.red('$ pipenv lock', bold=True),
            ),
            err=True,
        )
        sys.exit(1)

    # Ensure that virtualenv is available if not system.
    ensure_project(three=three, python=python, validate=False, deploy=deploy, pypi_mirror=pypi_mirror)

    # Install everything.
    requirements_dir = TemporaryDirectory(
        suffix='-requirements', prefix='pipenv-'
    )
    do_init(
        dev=dev,
        verbose=verbose,
        concurrent=(not sequential),
        requirements_dir=requirements_dir,
        ignore_pipfile=True,    # Don't check if Pipfile and lock match.
        pypi_mirror=pypi_mirror,
        deploy=deploy,
        system=system,
    )
    requirements_dir.cleanup()
    click.echo(crayons.green('All dependencies are now up-to-date!'))


def do_clean(
    ctx, three=None, python=None, dry_run=False, bare=False, verbose=False, pypi_mirror=None
):
    # Ensure that virtualenv is available.
    ensure_project(three=three, python=python, validate=False, pypi_mirror=pypi_mirror)
    ensure_lockfile(pypi_mirror=pypi_mirror)

    installed_package_names = []
    pip_freeze_command = delegator.run('{0} freeze'.format(which_pip()))
    for line in pip_freeze_command.out.split('\n'):
        installed = line.strip()
        if not installed or installed.startswith('#'):  # Comment or empty.
            continue
        r = Requirement.from_line(installed).requirement
        # Ignore editable installations.
        if not r.editable:
            installed_package_names.append(r.name.lower())
        else:
            if verbose:
                click.echo('Ignoring {0}.'.format(repr(r.name)), err=True)
    # Remove known "bad packages" from the list.
    for bad_package in BAD_PACKAGES:
        if bad_package in installed_package_names:
            if verbose:
                click.echo('Ignoring {0}.'.format(repr(bad_package)), err=True)
            del installed_package_names[
                installed_package_names.index(bad_package)
            ]
    # Intelligently detect if --dev should be used or not.
    develop = [k.lower() for k in project.lockfile_content['develop'].keys()]
    default = [k.lower() for k in project.lockfile_content['default'].keys()]
    for used_package in set(develop + default):
        if used_package in installed_package_names:
            del installed_package_names[
                installed_package_names.index(used_package)
            ]
    failure = False
    for apparent_bad_package in installed_package_names:
        if dry_run:
            click.echo(apparent_bad_package)
        else:
            click.echo(
                crayons.white(
                    'Uninstalling {0}...'.format(repr(apparent_bad_package)),
                    bold=True,
                )
            )
            # Uninstall the package.
            c = delegator.run(
                '{0} uninstall {1} -y'.format(
                    which_pip(), apparent_bad_package
                )
            )
            if c.return_code != 0:
                failure = True
    sys.exit(int(failure))<|MERGE_RESOLUTION|>--- conflicted
+++ resolved
@@ -2141,13 +2141,8 @@
         do_lock(system=system, keep_outdated=keep_outdated, pypi_mirror=pypi_mirror)
 
 
-<<<<<<< HEAD
-def do_shell(three=None, python=False, fancy=False, shell_args=None):
-=======
+
 def do_shell(three=None, python=False, fancy=False, shell_args=None, pypi_mirror=None):
-    from .patched.pew import pew
-
->>>>>>> 9d826c47
     # Ensure that virtualenv is available.
     ensure_project(three=three, python=python, validate=False, pypi_mirror=pypi_mirror)
     # Set an environment variable, so we know we're in the environment.
