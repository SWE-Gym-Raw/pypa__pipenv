--- conflicted
+++ resolved
@@ -12,23 +12,11 @@
 import urllib.parse
 from pathlib import Path
 
-<<<<<<< HEAD
-=======
-import toml
-import tomlkit
-import vistir
-
->>>>>>> b4340398
 from pipenv.cmdparse import Script
 from pipenv.environment import Environment
 from pipenv.environments import Setting, is_in_virtualenv, normalize_pipfile_path
-from pipenv.patched import pipfile
 from pipenv.patched.pip._internal.commands.install import InstallCommand
-<<<<<<< HEAD
-from pipenv.patched.pipfile import api as pipfile_api
-=======
 from pipenv.patched.pip._vendor import pkg_resources
->>>>>>> b4340398
 from pipenv.utils.constants import is_type_checking
 from pipenv.utils.dependencies import (
     get_canonical_names,
@@ -50,11 +38,7 @@
     system_which,
 )
 from pipenv.utils.toml import cleanup_toml, convert_toml_outline_tables
-<<<<<<< HEAD
 from pipenv.vendor import plette, toml, tomlkit, vistir
-=======
-from pipenv.vendor import plette
->>>>>>> b4340398
 from pipenv.vendor.requirementslib.models.utils import get_default_pyproject_backend
 
 try:
@@ -158,14 +142,10 @@
                 "verify_ssl": True,
                 "name": "pypi",
             }
-<<<<<<< HEAD
-        pipfile_api.DEFAULT_SOURCE = self.default_source
-=======
 
         plette.pipfiles.DEFAULT_SOURCE_TOML = (
             f"[[source]]\n{toml.dumps(self.default_source)}"
         )
->>>>>>> b4340398
 
         # Hack to skip this during pipenv run, or -r.
         if ("run" not in sys.argv) and chdir:
@@ -588,26 +568,8 @@
     @property
     def _lockfile(self):
         """Pipfile.lock divided by PyPI and external dependencies."""
-<<<<<<< HEAD
-        from pipenv.vendor.tomlkit.exceptions import EmptyKeyError
-
-        lockfile = plette.Pipfile({})
-        if self.lockfile_exists:
-            with open(self.lockfile_location, mode="r") as f:
-                try:
-                    lockfile = plette.Pipfile.load(f)
-                except EmptyKeyError:
-                    pass
-
-        lockfile = lockfile._data
-        lockfile["_meta"] = lockfile.get("_meta", {})
-        lockfile["_meta"]["hash"] = {"sha256": self.calculate_pipfile_hash()["sha256"]}
-        lockfile["_meta"]["pipfile-spec"] = 6
-        lockfile["_meta"]["requires"] = lockfile["_meta"].get("requires", {})
-        sources = self.pipfile_sources(expand_vars=False)
-        if not isinstance(sources, list):
-            sources = [sources]
-        lockfile["_meta"]["sources"] = [self.populate_source(s) for s in sources]
+        with open(self.pipfile_location) as pf:
+            lockfile = plette.Lockfile.with_meta_from(plette.Pipfile.load(pf))
         for category in self.get_package_categories(for_lockfile=True):
             lock_section = lockfile.get(category)
             if lock_section is None:
@@ -615,18 +577,8 @@
             for key in list(lock_section.keys()):
                 norm_key = pep423_name(key)
                 lockfile[category][norm_key] = lock_section.pop(key)
-        return lockfile
-=======
-        with open(self.pipfile_location) as pf:
-            lockfile = plette.Lockfile.with_meta_from(plette.Pipfile.load(pf))
-        for section in ("default", "develop"):
-            lock_section = lockfile.get(section, {})
-            for key in list(lock_section.keys()):
-                norm_key = pep423_name(key)
-                lockfile[section][norm_key] = lock_section.pop(key)
 
         return lockfile._data
->>>>>>> b4340398
 
     @property
     def _pipfile(self):
@@ -792,7 +744,7 @@
         if not isinstance(sources, list):
             sources = [sources]
         return {
-            "hash": {"sha256": self.calculate_pipfile_hash()["sha256"]},
+            "hash": {"sha256": self.calculate_pipfile_hash()},
             "pipfile-spec": PIPFILE_SPEC_CURRENT,
             "sources": [self.populate_source(s) for s in sources],
             "requires": self.parsed_pipfile.get("requires", {}),
@@ -1051,15 +1003,9 @@
 
     def calculate_pipfile_hash(self):
         # Update the lockfile if it is out-of-date.
-<<<<<<< HEAD
-        with open(self.pipfile_location) as f:
-            pfile = plette.Pipfile.load(f)
-            return pfile.get_hash()
-=======
         with open(self.pipfile_location) as pf:
             p = plette.Pipfile.load(pf)
         return p.get_hash().value
->>>>>>> b4340398
 
     def ensure_proper_casing(self):
         """Ensures proper casing of Pipfile packages"""
