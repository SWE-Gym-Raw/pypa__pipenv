import json
import os
import sys
from pathlib import Path

import pytest

import pytest_pypi.app
from flaky import flaky
from pipenv.vendor.vistir.misc import to_text
from pipenv.utils.shell import temp_environ


@pytest.mark.lock
@pytest.mark.requirements
def test_lock_handle_eggs(pipenv_instance_private_pypi):
    """Ensure locking works with packages providing egg formats.
    """
    with pipenv_instance_private_pypi() as p:
        with open(p.pipfile_path, 'w') as f:
            f.write("""
[packages]
RandomWords = "*"
            """)
        c = p.pipenv('lock --verbose')
        assert c.returncode == 0
        assert 'randomwords' in p.lockfile['default']
        assert p.lockfile['default']['randomwords']['version'] == '==0.2.1'


@pytest.mark.lock
@pytest.mark.requirements
def test_lock_requirements_file(pipenv_instance_private_pypi):

    with pipenv_instance_private_pypi() as p:
        with open(p.pipfile_path, 'w') as f:
            contents = """
[packages]
urllib3 = "==1.23"
[dev-packages]
colorama = "==0.3.9"
            """.strip()
            f.write(contents)

        req_list = ("urllib3==1.23",)

        dev_req_list = ("colorama==0.3.9",)

        c = p.pipenv('lock')
        assert c.returncode == 0

        default = p.pipenv('requirements')
        assert default.returncode == 0
        dev = p.pipenv('requirements --dev-only')

        for req in req_list:
            assert req in default.stdout

        for req in dev_req_list:
            assert req in dev.stdout


@pytest.mark.lock
def test_lock_includes_hashes_for_all_platforms(pipenv_instance_private_pypi):
    """ Locking should include hashes for *all* platforms, not just the
    platform we're running lock on. """

    releases = pytest_pypi.app.packages['yarl'].releases
    def get_hash(release_name):
        # Convert a specific filename to a hash like what would show up in a Pipfile.lock.
        # For example:
        # 'yarl-1.3.0-cp35-cp35m-manylinux1_x86_64.whl' -> 'sha256:3890ab952d508523ef4881457c4099056546593fa05e93da84c7250516e632eb'
        return f"sha256:{releases[release_name].hash}"

    with pipenv_instance_private_pypi() as p:
        with open(p.pipfile_path, 'w') as f:
            contents = """
[packages]
yarl = "==1.3.0"
            """.strip()
            f.write(contents)

        c = p.pipenv('lock')
        assert c.returncode == 0

        lock = p.lockfile
        assert 'yarl' in lock['default']
        assert set(lock['default']['yarl']['hashes']) == {
            get_hash('yarl-1.3.0-cp35-cp35m-manylinux1_x86_64.whl'),
            get_hash('yarl-1.3.0-cp35-cp35m-win_amd64.whl'),
            get_hash('yarl-1.3.0-cp36-cp36m-manylinux1_x86_64.whl'),
            get_hash('yarl-1.3.0-cp36-cp36m-win_amd64.whl'),
            get_hash('yarl-1.3.0-cp37-cp37m-win_amd64.whl'),
            get_hash('yarl-1.3.0.tar.gz'),
        }


@pytest.mark.lock
@pytest.mark.keep_outdated
def test_lock_keep_outdated(pipenv_instance_pypi):

    with pipenv_instance_pypi() as p:
        with open(p.pipfile_path, 'w') as f:
            contents = """
[packages]
requests = {version = "==2.14.0"}
pytest = "==3.1.0"
            """.strip()
            f.write(contents)

        c = p.pipenv('lock')
        assert c.returncode == 0
        lock = p.lockfile
        assert 'requests' in lock['default']
        assert lock['default']['requests']['version'] == "==2.14.0"
        assert 'pytest' in lock['default']
        assert lock['default']['pytest']['version'] == "==3.1.0"

        with open(p.pipfile_path, 'w') as f:
            updated_contents = """
[packages]
requests = {version = "==2.18.4"}
pytest = "*"
            """.strip()
            f.write(updated_contents)

        c = p.pipenv('lock --keep-outdated')
        assert c.returncode == 0
        lock = p.lockfile
        assert 'requests' in lock['default']
        assert lock['default']['requests']['version'] == "==2.18.4"
        assert 'pytest' in lock['default']
        assert lock['default']['pytest']['version'] == "==3.1.0"


@pytest.mark.lock
@pytest.mark.keep_outdated
def test_keep_outdated_doesnt_remove_lockfile_entries(pipenv_instance_private_pypi):
    with pipenv_instance_private_pypi(chdir=True) as p:
        p._pipfile.add("requests", {"version": "*", "markers": "os_name=='FakeOS'"})
        p._pipfile.add("colorama", {"version": "*"})
        c = p.pipenv("install")
        assert c.returncode == 0
        assert "doesn't match your environment, its dependencies won't be resolved." in c.stderr
        p._pipfile.add("six", "*")
        p.pipenv("lock --keep-outdated")
        assert "requests" in p.lockfile["default"]
        assert p.lockfile["default"]["requests"]["markers"] == "os_name == 'FakeOS'"


@pytest.mark.lock
def test_resolve_skip_unmatched_requirements(pipenv_instance_pypi):
    with pipenv_instance_pypi(chdir=True) as p:
        p._pipfile.add("missing-package", {"markers": "os_name=='FakeOS'"})
        c = p.pipenv("lock")
        assert c.returncode == 0
        assert (
            "Could not find a version of missing-package ; "
            "os_name == 'FakeOS' that matches your environment"
        ) in c.stderr


@pytest.mark.lock
@pytest.mark.keep_outdated
def test_keep_outdated_doesnt_upgrade_pipfile_pins(pipenv_instance_private_pypi):
    with pipenv_instance_private_pypi(chdir=True) as p:
        p._pipfile.add("urllib3", "==1.21.1")
        c = p.pipenv("install")
        assert c.returncode == 0
        p._pipfile.add("requests", "==2.18.4")
        c = p.pipenv("lock --keep-outdated")
        assert c.returncode == 0
        assert "requests" in p.lockfile["default"]
        assert "urllib3" in p.lockfile["default"]
        assert p.lockfile["default"]["requests"]["version"] == "==2.18.4"
        assert p.lockfile["default"]["urllib3"]["version"] == "==1.21.1"


@pytest.mark.lock
def test_keep_outdated_keeps_markers_not_removed(pipenv_instance_pypi):
    with pipenv_instance_pypi(chdir=True) as p:
        c = p.pipenv("install six click")
        assert c.returncode == 0
        lockfile = Path(p.lockfile_path)
        lockfile_content = lockfile.read_text()
        lockfile_json = json.loads(lockfile_content)
        assert "six" in lockfile_json["default"]
        lockfile_json["default"]["six"]["markers"] = "python_version >= '2.7'"
        lockfile.write_text(to_text(json.dumps(lockfile_json)))
        c = p.pipenv("lock --keep-outdated")
        assert c.returncode == 0
        assert p.lockfile["default"]["six"].get("markers", "") == "python_version >= '2.7'"


@pytest.mark.lock
@pytest.mark.keep_outdated
def test_keep_outdated_doesnt_update_satisfied_constraints(pipenv_instance_private_pypi):
    with pipenv_instance_private_pypi(chdir=True) as p:
        p._pipfile.add("requests", "==2.18.4")
        c = p.pipenv("install")
        assert c.returncode == 0
        p._pipfile.add("requests", "*")
        assert p.pipfile["packages"]["requests"] == "*"
        c = p.pipenv("lock --keep-outdated")
        assert c.returncode == 0
        assert "requests" in p.lockfile["default"]
        assert "urllib3" in p.lockfile["default"]
        # ensure this didn't update requests
        assert p.lockfile["default"]["requests"]["version"] == "==2.18.4"
        c = p.pipenv("lock")
        assert c.returncode == 0
        assert p.lockfile["default"]["requests"]["version"] != "==2.18.4"


@pytest.mark.lock
@pytest.mark.complex
@pytest.mark.needs_internet
def test_complex_lock_with_vcs_deps(local_tempdir, pipenv_instance_private_pypi, pip_src_dir):
    with pipenv_instance_private_pypi() as p, local_tempdir:
        requests_uri = p._pipfile.get_fixture_path("git/requests").as_uri()
        dateutil_uri = p._pipfile.get_fixture_path("git/dateutil").as_uri()
        with open(p.pipfile_path, 'w') as f:
            contents = """
[packages]
click = "==6.7"

[dev-packages]
requests = {git = "%s"}
            """.strip() % requests_uri
            f.write(contents)

        c = p.pipenv('install')
        assert c.returncode == 0
        lock = p.lockfile
        assert 'requests' in lock['develop']
        assert 'click' in lock['default']

        c = p.pipenv(f'run pip install -e git+{dateutil_uri}#egg=python_dateutil')
        assert c.returncode == 0

        lock = p.lockfile
        assert 'requests' in lock['develop']
        assert 'click' in lock['default']
        assert 'python_dateutil' not in lock['default']
        assert 'python_dateutil' not in lock['develop']


@pytest.mark.lock
@pytest.mark.requirements
def test_lock_with_prereleases(pipenv_instance_private_pypi):

    with pipenv_instance_private_pypi() as p:
        with open(p.pipfile_path, 'w') as f:
            contents = """
[packages]
sqlalchemy = "==1.2.0b3"

[pipenv]
allow_prereleases = true
            """.strip()
            f.write(contents)

        c = p.pipenv('lock')
        assert c.returncode == 0
        assert p.lockfile['default']['sqlalchemy']['version'] == '==1.2.0b3'


@pytest.mark.lock
@pytest.mark.maya
@pytest.mark.complex
@pytest.mark.needs_internet
@flaky
def test_complex_deps_lock_and_install_properly(pipenv_instance_pypi, pip_src_dir):
    # This uses the real PyPI because Maya has too many dependencies...
    with pipenv_instance_pypi(chdir=True) as p:
        with open(p.pipfile_path, 'w') as f:
            contents = """
[packages]
maya = "*"
            """.strip()
            f.write(contents)

            c = p.pipenv('lock --verbose')
            assert c.returncode == 0

            c = p.pipenv('install')
            assert c.returncode == 0


@pytest.mark.lock
@pytest.mark.extras
def test_lock_extras_without_install(pipenv_instance_private_pypi):
    with pipenv_instance_private_pypi() as p:
        with open(p.pipfile_path, 'w') as f:
            contents = """
[packages]
requests = {version = "*", extras = ["socks"]}
            """.strip()
            f.write(contents)

        c = p.pipenv('lock')
        assert c.returncode == 0
        assert "requests" in p.lockfile["default"]
        assert "pysocks" in p.lockfile["default"]
        assert "markers" not in p.lockfile["default"]['pysocks']

        c = p.pipenv('lock')
        assert c.returncode == 0
        c = p.pipenv('requirements')
        assert c.returncode == 0
        assert "extra == 'socks'" not in c.stdout.strip()


@pytest.mark.index
@pytest.mark.install  # private indexes need to be uncached for resolution
@pytest.mark.skip_lock
@pytest.mark.needs_internet
def test_private_index_skip_lock(pipenv_instance_private_pypi):
    with pipenv_instance_private_pypi() as p:
        with open(p.pipfile_path, 'w') as f:
            contents = """
[[source]]
url = "https://pypi.org/simple"
verify_ssl = true
name = "pypi"

[[source]]
url = "https://test.pypi.org/simple"
verify_ssl = true
name = "testpypi"

[packages]
pipenv-test-private-package = {version = "*", index = "testpypi"}
            """.strip()
            f.write(contents)
        c = p.pipenv('install --skip-lock')
        assert c.returncode == 0


@pytest.mark.lock
@pytest.mark.index
@pytest.mark.install  # private indexes need to be uncached for resolution
@pytest.mark.requirements
@pytest.mark.needs_internet
def test_private_index_lock_requirements(pipenv_instance_private_pypi):
    with pipenv_instance_private_pypi() as p:
        with open(p.pipfile_path, 'w') as f:
            contents = """
[[source]]
url = "https://pypi.org/simple"
verify_ssl = true
name = "pypi"

[[source]]
url = "https://test.pypi.org/simple"
verify_ssl = true
name = "testpypi"

[packages]
pipenv-test-private-package = {version = "*", index = "testpypi"}
            """.strip()
            f.write(contents)
        c = p.pipenv('lock')
        assert c.returncode == 0


@pytest.mark.lock
@pytest.mark.index
@pytest.mark.install  # private indexes need to be uncached for resolution
@pytest.mark.requirements
@pytest.mark.needs_internet
def test_private_index_lock_requirements(pipenv_instance_pypi):
    # Don't use the local fake pypi
    with temp_environ(), pipenv_instance_pypi(chdir=True) as p:
        # Using pypi.python.org as pipenv-test-public-package is not
        # included in the local pypi mirror
        with open(p.pipfile_path, 'w') as f:
            contents = """
[[source]]
url = "https://pypi.org/simple"
verify_ssl = true
name = "pypi"

[[source]]
url = "https://test.pypi.org/simple"
verify_ssl = true
name = "testpypi"

[packages]
six = {version = "*", index = "testpypi"}
pipenv-test-public-package = "*"
            """.strip()
            f.write(contents)
        c = p.pipenv('install -v')
        assert c.returncode == 0


@pytest.mark.index
@pytest.mark.install
def test_lock_updated_source(pipenv_instance_private_pypi):

    with pipenv_instance_private_pypi() as p:
        with open(p.pipfile_path, 'w') as f:
            contents = """
[[source]]
url = "{url}/${{MY_ENV_VAR}}"
name = "expanded"
verify_ssl = false

[packages]
requests = "==2.14.0"
            """.strip().format(url=p.pypi)
            f.write(contents)

        with temp_environ():
            os.environ['MY_ENV_VAR'] = 'simple'
            c = p.pipenv('lock')
            assert c.returncode == 0
            assert 'requests' in p.lockfile['default']

        with open(p.pipfile_path, 'w') as f:
            contents = """
[[source]]
url = "{url}/simple"
name = "expanded"
verify_ssl = false

[packages]
requests = "==2.14.0"
            """.strip().format(url=p.pypi)
            f.write(contents)

        c = p.pipenv('lock')
        assert c.returncode == 0
        assert 'requests' in p.lockfile['default']


@pytest.mark.vcs
@pytest.mark.lock
@pytest.mark.needs_internet
def test_lock_editable_vcs_without_install(pipenv_instance_private_pypi):
    with pipenv_instance_private_pypi(chdir=True) as p:
        requests_uri = p._pipfile.get_fixture_path("git/six").as_uri()
        with open(p.pipfile_path, 'w') as f:
            f.write("""
[packages]
six = {git = "%s", editable = true}
            """.strip() % requests_uri)
        c = p.pipenv('lock')
        assert c.returncode == 0
        assert 'six' in p.lockfile['default']


@pytest.mark.vcs
@pytest.mark.lock
@pytest.mark.needs_internet
def test_lock_editable_vcs_with_ref_in_git(pipenv_instance_private_pypi):
    with pipenv_instance_private_pypi(chdir=True) as p:
        requests_uri = p._pipfile.get_fixture_path("git/requests").as_uri()
        with open(p.pipfile_path, 'w') as f:
            f.write("""
[packages]
requests = {git = "%s@883caaf", editable = true}
            """.strip() % requests_uri)
        c = p.pipenv('lock')
        assert c.returncode == 0
        assert p.lockfile['default']['requests']['git'] == requests_uri
        assert p.lockfile['default']['requests']['ref'] == '883caaf145fbe93bd0d208a6b864de9146087312'


@pytest.mark.vcs
@pytest.mark.lock
@pytest.mark.extras
@pytest.mark.needs_internet
def test_lock_editable_vcs_with_extras_without_install(pipenv_instance_private_pypi):
    with pipenv_instance_private_pypi(chdir=True) as p:
        requests_uri = p._pipfile.get_fixture_path("git/requests").as_uri()
        with open(p.pipfile_path, 'w') as f:
            f.write("""
[packages]
requests = {git = "%s", editable = true, extras = ["socks"]}
            """.strip() % requests_uri)
        c = p.pipenv('lock')
        assert c.returncode == 0
        assert 'requests' in p.lockfile['default']
        assert 'idna' in p.lockfile['default']
        assert 'certifi' in p.lockfile['default']
        assert "socks" in p.lockfile["default"]["requests"]["extras"]
        assert "version" not in p.lockfile["default"]["requests"]


@pytest.mark.vcs
@pytest.mark.lock
@pytest.mark.needs_internet
def test_lock_editable_vcs_with_markers_without_install(pipenv_instance_private_pypi):
    with pipenv_instance_private_pypi(chdir=True) as p:
        requests_uri = p._pipfile.get_fixture_path("git/requests").as_uri()
        with open(p.pipfile_path, 'w') as f:
            f.write("""
[packages]
requests = {git = "%s", editable = true, markers = "python_version >= '2.6'"}
            """.strip() % requests_uri)
        c = p.pipenv('lock')
        assert c.returncode == 0
        assert 'requests' in p.lockfile['default']
        assert 'idna' in p.lockfile['default']
        assert 'certifi' in p.lockfile['default']
        assert c.returncode == 0


@pytest.mark.lock
@pytest.mark.install
def test_lockfile_corrupted(pipenv_instance_pypi):
    with pipenv_instance_pypi() as p:
        with open(p.lockfile_path, 'w') as f:
            f.write('{corrupted}')
        c = p.pipenv('install')
        assert c.returncode == 0
        assert 'Pipfile.lock is corrupted' in c.stderr
        assert p.lockfile['_meta']


@pytest.mark.lock
def test_lockfile_with_empty_dict(pipenv_instance_pypi):
    with pipenv_instance_pypi() as p:
        with open(p.lockfile_path, 'w') as f:
            f.write('{}')
        c = p.pipenv('install')
        assert c.returncode == 0
        assert 'Pipfile.lock is corrupted' in c.stderr
        assert p.lockfile['_meta']


@pytest.mark.lock
@pytest.mark.install
<<<<<<< HEAD
=======
@pytest.mark.skip_lock
def test_lock_with_incomplete_source(pipenv_instance_private_pypi):
    with pipenv_instance_private_pypi(chdir=True) as p:
        with open(p.pipfile_path, 'w') as f:
            f.write("""
[[source]]
url = "{}"

[packages]
six = "*"
            """.format(p.index_url))
        c = p.pipenv('install')
        assert c.returncode == 0
        assert p.lockfile['_meta']['sources']


@pytest.mark.lock
@pytest.mark.install
@pytest.mark.skip
# We get warning: Creating a LegacyVersion has been deprecated and will be removed in the next major release
# https://github.com/pypa/pip/issues/9250
>>>>>>> 62b57b9d
def test_lock_no_warnings(pipenv_instance_pypi, recwarn):
    with pipenv_instance_pypi(chdir=True) as p:
        c = p.pipenv("install six")
        assert c.returncode == 0
        print(recwarn)
        print(vars(recwarn))
        print(recwarn[0])
        assert len(recwarn) == 0


@pytest.mark.vcs
@pytest.mark.lock
def test_vcs_lock_respects_top_level_pins(pipenv_instance_private_pypi):
    """Test that locking VCS dependencies respects top level packages pinned in Pipfiles"""

    with pipenv_instance_private_pypi(chdir=True) as p:
        requests_uri = p._pipfile.get_fixture_path("git/requests").as_uri()
        p._pipfile.add("requests", {
            "editable": True, "git": f"{requests_uri}",
            "ref": "v2.18.4"
        })
        p._pipfile.add("urllib3", "==1.21.1")
        c = p.pipenv("lock")
        assert c.returncode == 0
        assert "requests" in p.lockfile["default"]
        assert "git" in p.lockfile["default"]["requests"]
        assert "urllib3" in p.lockfile["default"]
        assert p.lockfile["default"]["urllib3"]["version"] == "==1.21.1"


@pytest.mark.lock
def test_lock_after_update_source_name(pipenv_instance_pypi):
    with pipenv_instance_pypi(chdir=True) as p:
        contents = """
[[source]]
url = "{}"
verify_ssl = true
name = "test"

[packages]
six = "*"
        """.format(p.index_url).strip()
        with open(p.pipfile_path, 'w') as f:
            f.write(contents)
        c = p.pipenv("lock")
        assert c.returncode == 0
        assert p.lockfile["default"]["six"]["index"] == "test"
        with open(p.pipfile_path, 'w') as f:
            f.write(contents.replace('name = "test"', 'name = "custom"'))
        c = p.pipenv("lock --clear")
        assert c.returncode == 0
        assert "index" in p.lockfile["default"]["six"]
        assert p.lockfile["default"]["six"]["index"] == "custom", Path(p.lockfile_path).read_text()


@pytest.mark.lock
def test_lock_nested_direct_url(pipenv_instance_private_pypi):
    """
    The dependency 'test_package' has a declared dependency on
    a PEP508 style VCS URL. This ensures that we capture the dependency
    here along with its own dependencies.
    """
    with pipenv_instance_private_pypi() as p:
        contents = """
        [packages]
        test_package = "*"
                """.strip()
        with open(p.pipfile_path, 'w') as f:
            f.write(contents)
        c = p.pipenv("lock")
        assert c.returncode == 0
        assert "vistir" in p.lockfile["default"]
        assert "colorama" in p.lockfile["default"]
        assert "six" in p.lockfile["default"]


@pytest.mark.lock
@pytest.mark.needs_internet
def test_lock_nested_vcs_direct_url(pipenv_instance_pypi):
    with pipenv_instance_pypi(chdir=True) as p:
        p._pipfile.add("pep508_package", {
            "git": "https://github.com/techalchemy/test-project.git",
            "editable": True,  "ref": "master",
            "subdirectory": "parent_folder/pep508-package"
        })
        c = p.pipenv("lock")
        assert c.returncode == 0
        assert "git" in p.lockfile["default"]["pep508-package"]
        assert "sibling-package" in p.lockfile["default"]
        assert "git" in p.lockfile["default"]["sibling-package"]
        assert "subdirectory" in p.lockfile["default"]["sibling-package"]
        assert "version" not in p.lockfile["default"]["sibling-package"]


@pytest.mark.lock
@pytest.mark.install
def test_lock_package_with_wildcard_version(pipenv_instance_pypi):
    with pipenv_instance_pypi(chdir=True) as p:
        c = p.pipenv("install 'six==1.11.*'")
        assert c.returncode == 0
        assert "six" in p.pipfile["packages"]
        assert p.pipfile["packages"]["six"] == "==1.11.*"
        assert "six" in p.lockfile["default"]
        assert "version" in p.lockfile["default"]["six"]
        assert p.lockfile["default"]["six"]["version"] == "==1.11.0"


@pytest.mark.lock
@pytest.mark.install
def test_default_lock_overwrite_dev_lock(pipenv_instance_pypi):
    with pipenv_instance_pypi(chdir=True) as p:
        c = p.pipenv("install 'click==6.7'")
        assert c.returncode == 0
        c = p.pipenv("install -d flask")
        assert c.returncode == 0
        assert p.lockfile["default"]["click"]["version"] == "==6.7"
        assert p.lockfile["develop"]["click"]["version"] == "==6.7"


@flaky
@pytest.mark.lock
@pytest.mark.install
@pytest.mark.needs_internet
def test_pipenv_respects_package_index_restrictions(pipenv_instance_private_pypi):
    with pipenv_instance_private_pypi() as p:
        with open(p.pipfile_path, 'w') as f:
            contents = """
[[source]]
url = "https://pypi.org/simple"
verify_ssl = true
name = "pypi"

[[source]]
url = "{url}"
verify_ssl = true
name = "local"

[packages]
requests = {requirement}
                """.strip().format(url=os.environ['PIPENV_TEST_INDEX'], requirement='{version="*", index="local"}')
            f.write(contents)

        c = p.pipenv('lock')
        assert c.returncode == 0
        assert 'requests' in p.lockfile['default']
        assert 'idna' in p.lockfile['default']
        assert 'certifi' in p.lockfile['default']
        assert 'urllib3' in p.lockfile['default']
        assert 'chardet' in p.lockfile['default']
        # this is the newest version we have in our private pypi (but pypi.org has 2.27.1 at present)
        expected_result = {'hashes': ['sha256:63b52e3c866428a224f97cab011de738c36aec0185aa91cfacd418b5d58911d1',
                                      'sha256:ec22d826a36ed72a7358ff3fe56cbd4ba69dd7a6718ffd450ff0e9df7a47ce6a'],
                           'index': 'local', 'version': '==2.19.1'}
        assert p.lockfile['default']['requests'] == expected_result


@pytest.mark.dev
@pytest.mark.lock
@pytest.mark.install
def test_dev_lock_use_default_packages_as_constraint(pipenv_instance_private_pypi):
    # See https://github.com/pypa/pipenv/issues/4371
    # See https://github.com/pypa/pipenv/issues/2987
    with pipenv_instance_private_pypi(chdir=True) as p:
        with open(p.pipfile_path, 'w') as f:
            contents = """
[packages]
requests = "<=2.14.0"

[dev-packages]
requests = "*"
                """.strip()
            f.write(contents)

        c = p.pipenv("lock --dev")
        assert c.returncode == 0
        assert "requests" in p.lockfile["default"]
        assert p.lockfile["default"]["requests"]["version"] == "==2.14.0"
        assert "requests" in p.lockfile["develop"]
        assert p.lockfile["develop"]["requests"]["version"] == "==2.14.0"

        # requests 2.14.0 doesn't require these packages
        assert "idna" not in p.lockfile["develop"]
        assert "certifi" not in p.lockfile["develop"]
        assert "urllib3" not in p.lockfile["develop"]
        assert "chardet" not in p.lockfile["develop"]<|MERGE_RESOLUTION|>--- conflicted
+++ resolved
@@ -533,30 +533,9 @@
 
 @pytest.mark.lock
 @pytest.mark.install
-<<<<<<< HEAD
-=======
-@pytest.mark.skip_lock
-def test_lock_with_incomplete_source(pipenv_instance_private_pypi):
-    with pipenv_instance_private_pypi(chdir=True) as p:
-        with open(p.pipfile_path, 'w') as f:
-            f.write("""
-[[source]]
-url = "{}"
-
-[packages]
-six = "*"
-            """.format(p.index_url))
-        c = p.pipenv('install')
-        assert c.returncode == 0
-        assert p.lockfile['_meta']['sources']
-
-
-@pytest.mark.lock
-@pytest.mark.install
 @pytest.mark.skip
 # We get warning: Creating a LegacyVersion has been deprecated and will be removed in the next major release
 # https://github.com/pypa/pip/issues/9250
->>>>>>> 62b57b9d
 def test_lock_no_warnings(pipenv_instance_pypi, recwarn):
     with pipenv_instance_pypi(chdir=True) as p:
         c = p.pipenv("install six")
